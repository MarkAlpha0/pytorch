from collections import OrderedDict
from dataclasses import dataclass, field
from typing import List, Optional

from cimodel.data.pytorch_build_data import TopLevelNode, CONFIG_TREE_DATA
import cimodel.data.dimensions as dimensions
import cimodel.lib.conf_tree as conf_tree
import cimodel.lib.miniutils as miniutils
from cimodel.data.simple.util.branch_filters import gen_filter_dict
from cimodel.data.simple.util.docker_constants import gen_docker_image_path, DOCKER_IMAGE_TAG, DOCKER_IMAGE_TAG_ROCM



@dataclass
class Conf:
    distro: str
    parms: List[str]
    parms_list_ignored_for_docker_image: Optional[List[str]] = None
    pyver: Optional[str] = None
    cuda_version: Optional[str] = None
    rocm_version: Optional[str] = None
    # TODO expand this to cover all the USE_* that we want to test for
    #  tesnrorrt, leveldb, lmdb, redis, opencv, mkldnn, ideep, etc.
    # (from https://github.com/pytorch/pytorch/pull/17323#discussion_r259453608)
    is_xla: bool = False
    vulkan: bool = False
    restrict_phases: Optional[List[str]] = None
    gpu_resource: Optional[str] = None
    dependent_tests: List = field(default_factory=list)
    parent_build: Optional['Conf'] = None
    is_libtorch: bool = False
    is_important: bool = False
    parallel_backend: Optional[str] = None

    # TODO: Eliminate the special casing for docker paths
    # In the short term, we *will* need to support special casing as docker images are merged for caffe2 and pytorch
    def get_parms(self, for_docker):
        leading = []
        # We just don't run non-important jobs on pull requests;
        # previously we also named them in a way to make it obvious
        # if self.is_important and not for_docker:
        #    leading.append("AAA")
        leading.append("pytorch")
        if self.is_xla and not for_docker:
            leading.append("xla")
        if self.is_libtorch and not for_docker:
            leading.append("libtorch")
        if self.parallel_backend is not None and not for_docker:
            leading.append(self.parallel_backend)

        cuda_parms = []
        if self.cuda_version:
<<<<<<< HEAD
            cudnn = "cudnn8" if self.cuda_version.startswith("11.") else "cudnn7"
            cuda_parms.extend(["cuda" + self.cuda_version, cudnn])
=======
            cuda_parms.extend([f"cuda{self.cuda_version}", "cudnn7"])
        if self.rocm_version:
            cuda_parms.extend([f"rocm{self.rocm_version}"])
>>>>>>> fd90e4b3
        result = leading + ["linux", self.distro] + cuda_parms + self.parms
        if not for_docker and self.parms_list_ignored_for_docker_image is not None:
            result = result + self.parms_list_ignored_for_docker_image
        return result

    def gen_docker_image_path(self):

        parms_source = self.parent_build or self
        base_build_env_name = "-".join(parms_source.get_parms(True))

        image_path = gen_docker_image_path(base_build_env_name,
                                           DOCKER_IMAGE_TAG if self.rocm_version is None else DOCKER_IMAGE_TAG_ROCM)
        return miniutils.quote(image_path)

    def get_build_job_name_pieces(self, build_or_test):
        return self.get_parms(False) + [build_or_test]

    def gen_build_name(self, build_or_test):
        return ("_".join(map(str, self.get_build_job_name_pieces(build_or_test)))).replace(".", "_").replace("-", "_")

    def get_dependents(self):
        return self.dependent_tests or []

    def gen_workflow_params(self, phase):
        parameters = OrderedDict()
        build_job_name_pieces = self.get_build_job_name_pieces(phase)

        build_env_name = "-".join(map(str, build_job_name_pieces))
        parameters["build_environment"] = miniutils.quote(build_env_name)
        parameters["docker_image"] = self.gen_docker_image_path()
        if phase == "test" and self.gpu_resource:
            parameters["use_cuda_docker_runtime"] = miniutils.quote("1")
        if phase == "test":
            resource_class = "large"
            if self.gpu_resource:
                resource_class = "gpu." + self.gpu_resource
            if self.rocm_version is not None:
                resource_class = "pytorch/amd-gpu"
            parameters["resource_class"] = resource_class
        if phase == "build" and self.rocm_version is not None:
            parameters["resource_class"] = "xlarge"
        return parameters

    def gen_workflow_job(self, phase):
        job_def = OrderedDict()
        job_def["name"] = self.gen_build_name(phase)

        if phase == "test":

            # TODO When merging the caffe2 and pytorch jobs, it might be convenient for a while to make a
            #  caffe2 test job dependent on a pytorch build job. This way we could quickly dedup the repeated
            #  build of pytorch in the caffe2 build job, and just run the caffe2 tests off of a completed
            #  pytorch build job (from https://github.com/pytorch/pytorch/pull/17323#discussion_r259452641)

            dependency_build = self.parent_build or self
            job_def["requires"] = [dependency_build.gen_build_name("build")]
            job_name = "pytorch_linux_test"
        else:
            job_name = "pytorch_linux_build"

        if not self.is_important:
            job_def["filters"] = gen_filter_dict()
        job_def.update(self.gen_workflow_params(phase))

        return {job_name : job_def}


# TODO This is a hack to special case some configs just for the workflow list
class HiddenConf(object):
    def __init__(self, name, parent_build=None):
        self.name = name
        self.parent_build = parent_build

    def gen_workflow_job(self, phase):
        return {self.gen_build_name(phase): {"requires": [self.parent_build.gen_build_name("build")]}}

    def gen_build_name(self, _):
        return self.name


# TODO Convert these to graph nodes
def gen_dependent_configs(xenial_parent_config):

    extra_parms = [
        (["multigpu"], "large"),
        (["NO_AVX2"], "medium"),
        (["NO_AVX", "NO_AVX2"], "medium"),
        (["slow"], "medium"),
        (["nogpu"], None),
    ]

    configs = []
    for parms, gpu in extra_parms:

        c = Conf(
            xenial_parent_config.distro,
            ["py3"] + parms,
            pyver="3.6",
            cuda_version=xenial_parent_config.cuda_version,
            restrict_phases=["test"],
            gpu_resource=gpu,
            parent_build=xenial_parent_config,
            is_important=xenial_parent_config.is_important,
        )

        configs.append(c)

    return configs


def gen_docs_configs(xenial_parent_config):
    configs = []

    for x in ["pytorch_python_doc_push", "pytorch_cpp_doc_push", "pytorch_doc_test"]:
        configs.append(HiddenConf(x, parent_build=xenial_parent_config))

    return configs


def get_root():
    return TopLevelNode("PyTorch Builds", CONFIG_TREE_DATA)


def gen_tree():
    root = get_root()
    configs_list = conf_tree.dfs(root)
    return configs_list


def instantiate_configs():

    config_list = []

    root = get_root()
    found_configs = conf_tree.dfs(root)
    for fc in found_configs:

        restrict_phases = None
        distro_name = fc.find_prop("distro_name")
        compiler_name = fc.find_prop("compiler_name")
        compiler_version = fc.find_prop("compiler_version")
        is_xla = fc.find_prop("is_xla") or False
        parms_list_ignored_for_docker_image = []

        vulkan = fc.find_prop("vulkan") or False
        if vulkan:
            parms_list_ignored_for_docker_image.append("vulkan")

        python_version = None
        if compiler_name == "cuda" or compiler_name == "android":
            python_version = fc.find_prop("pyver")
            parms_list = [fc.find_prop("abbreviated_pyver")]
        else:
            parms_list = ["py" + fc.find_prop("pyver")]

        cuda_version = None
        rocm_version = None
        if compiler_name == "cuda":
            cuda_version = fc.find_prop("compiler_version")

        elif compiler_name == "rocm":
            rocm_version = fc.find_prop("compiler_version")

        elif compiler_name == "android":
            android_ndk_version = fc.find_prop("compiler_version")
            # TODO: do we need clang to compile host binaries like protoc?
            parms_list.append("clang5")
            parms_list.append("android-ndk-" + android_ndk_version)
            android_abi = fc.find_prop("android_abi")
            parms_list_ignored_for_docker_image.append(android_abi)
            restrict_phases = ["build"]

        elif compiler_name:
            gcc_version = compiler_name + (fc.find_prop("compiler_version") or "")
            parms_list.append(gcc_version)

            # TODO: This is a nasty special case
            if gcc_version == 'clang5' and not is_xla:
                parms_list.append("asan")
                python_version = fc.find_prop("pyver")
                parms_list[0] = fc.find_prop("abbreviated_pyver")

        if cuda_version:
            cuda_gcc_version = fc.find_prop("cuda_gcc_override") or "gcc7"
            parms_list.append(cuda_gcc_version)

        is_libtorch = fc.find_prop("is_libtorch") or False
        is_important = fc.find_prop("is_important") or False
        parallel_backend = fc.find_prop("parallel_backend") or None
        build_only = fc.find_prop("build_only") or False
        if build_only and restrict_phases is None:
            restrict_phases = ["build"]

        gpu_resource = None
        if cuda_version and cuda_version != "10":
            gpu_resource = "medium"

        c = Conf(
            distro_name,
            parms_list,
            parms_list_ignored_for_docker_image,
            python_version,
            cuda_version,
            rocm_version,
            is_xla,
            vulkan,
            restrict_phases,
            gpu_resource,
            is_libtorch=is_libtorch,
            is_important=is_important,
            parallel_backend=parallel_backend,
        )

        # run docs builds on "pytorch-linux-xenial-py3.6-gcc5.4". Docs builds
        # should run on a CPU-only build that runs on all PRs.
        if distro_name == 'xenial' and fc.find_prop("pyver") == '3.6' \
                and cuda_version is None \
                and parallel_backend is None \
                and compiler_name == 'gcc' \
                and fc.find_prop('compiler_version') == '5.4':
            c.dependent_tests = gen_docs_configs(c)

        if cuda_version == "10.1" and python_version == "3.6" and not is_libtorch:
            c.dependent_tests = gen_dependent_configs(c)

        if (compiler_name == "gcc"
                and compiler_version == "5.4"
                and not is_libtorch
                and parallel_backend is None):
            bc_breaking_check = Conf(
                "backward-compatibility-check",
                [],
                is_xla=False,
                restrict_phases=["test"],
                is_libtorch=False,
                is_important=True,
                parent_build=c,
            )
            c.dependent_tests.append(bc_breaking_check)

        config_list.append(c)

    return config_list


def get_workflow_jobs():

    config_list = instantiate_configs()

    x = []
    for conf_options in config_list:

        phases = conf_options.restrict_phases or dimensions.PHASES

        for phase in phases:

            # TODO why does this not have a test?
            if phase == "test" and conf_options.cuda_version == "10":
                continue

            x.append(conf_options.gen_workflow_job(phase))

        # TODO convert to recursion
        for conf in conf_options.get_dependents():
            x.append(conf.gen_workflow_job("test"))

    return x<|MERGE_RESOLUTION|>--- conflicted
+++ resolved
@@ -50,14 +50,10 @@
 
         cuda_parms = []
         if self.cuda_version:
-<<<<<<< HEAD
             cudnn = "cudnn8" if self.cuda_version.startswith("11.") else "cudnn7"
             cuda_parms.extend(["cuda" + self.cuda_version, cudnn])
-=======
-            cuda_parms.extend([f"cuda{self.cuda_version}", "cudnn7"])
         if self.rocm_version:
             cuda_parms.extend([f"rocm{self.rocm_version}"])
->>>>>>> fd90e4b3
         result = leading + ["linux", self.distro] + cuda_parms + self.parms
         if not for_docker and self.parms_list_ignored_for_docker_image is not None:
             result = result + self.parms_list_ignored_for_docker_image
