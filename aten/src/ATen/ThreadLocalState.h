--- conflicted
+++ resolved
@@ -30,12 +30,10 @@
   // with DebugInfoGuard
   std::shared_ptr<at::ThreadLocalDebugInfo> debug_info_;
 
-<<<<<<< HEAD
-  bool observers_enabled_ = false;
-=======
   // RecordFunction TLS callbacks
   RecordFunctionCallbacks callbacks_;
->>>>>>> 2cbff6d1
+
+  bool observers_enabled_ = false;
 
 #if !defined(CAFFE2_IS_XPLAT_BUILD) && !defined(C10_MOBILE)
   bool keep_grad_mode_ = true;
