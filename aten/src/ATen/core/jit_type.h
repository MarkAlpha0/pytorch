--- conflicted
+++ resolved
@@ -1517,18 +1517,12 @@
 template <typename T>
 struct getTypePtr_ final {
   static TypePtr call() {
-<<<<<<< HEAD
-    if (!isCustomClassRegistered<T>()) {
-      throw c10::Error(std::string("Type ") + std::string(c10::util::get_fully_qualified_type_name<T>()) + " could not be converted to any of the known types.", "");
-    }
-=======
     TORCH_CHECK(
         isCustomClassRegistered<T>(),
         "Type ",
         c10::util::get_fully_qualified_type_name<T>(),
         " could not be converted to any of the known types."
     );
->>>>>>> b35cdc52
     auto res = getCustomClassType<T>();
     return std::dynamic_pointer_cast<Type>(std::move(res));
   }
