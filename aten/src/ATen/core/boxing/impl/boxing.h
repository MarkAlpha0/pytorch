--- conflicted
+++ resolved
@@ -64,8 +64,7 @@
 
   (*boxed_kernel_func)(functor, opHandle, &stack);
 
-<<<<<<< HEAD
-  TORCH_INTERNAL_ASSERT(stack.size() == 0, "A boxed kernel returned a value but when we called it with KernelFunction::callUnboxed(), we expected it to return void.");
+  TORCH_INTERNAL_ASSERT(stack.size() == 0, "A boxed kernel returned a value but when we called it with KernelFunction::call, we expected it to return void.");
 }
 
 template<class Result>
@@ -87,9 +86,6 @@
 callBoxedFunc(KernelFunction::InternalBoxedKernelFunction* boxed_kernel_func, OperatorKernel* functor, const OperatorHandle& opHandle, torch::jit::Stack& stack) {
   (*boxed_kernel_func)(functor, opHandle, &stack);
   TORCH_INTERNAL_ASSERT(stack.size() == 0, "A boxed kernel returned a value but when we called it with KernelFunction::callUnboxedWithStack(), we expected it to return void.");
-=======
-  TORCH_INTERNAL_ASSERT(stack.size() == 0, "A boxed kernel returned a value but when we called it with KernelFunction::call, we expected it to return void.");
->>>>>>> f95e18cd
 }
 
 }
