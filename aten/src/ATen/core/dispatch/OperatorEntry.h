#pragma once

#include <ATen/core/function_schema.h>
#include <c10/util/Metaprogramming.h>
#include <c10/util/flat_hash_map.h>
#include <c10/util/either.h>
#include <c10/core/DispatchKey.h>
#include <ATen/core/ivalue.h>
#include <ATen/core/boxing/KernelFunction.h>
#include <ATen/core/dispatch/DispatchKeyExtractor.h>

#include <ATen/core/dispatch/OperatorOptions.h>
#include <ATen/core/dispatch/CppSignature.h>
#include <ATen/core/dispatch/RegistrationHandleRAII.h>

#include <list>
#include <array>

namespace c10 {

class Dispatcher;

namespace impl {

// This data structure represents a kernel that was registered to us from a
// user.  Unlike KernelFunction, AnnotatedKernel contains some extra metadata
// about the kernel that isn't necessary for actual dispatching (this is why
// we don't put AnnotatedKernel in the actual DispatchTable), but is useful for
// giving good error messages.
struct AnnotatedKernel final {
  AnnotatedKernel(KernelFunction k, std::unique_ptr<FunctionSchema> s, std::string d)
    : kernel(std::move(k))
    , inferred_function_schema(std::move(s))
    , debug(std::move(d))
    {}
  AnnotatedKernel() {}
  KernelFunction kernel;
  std::unique_ptr<FunctionSchema> inferred_function_schema;
  // A little debug string to help us identify the kernel in question.
  // Most importantly it records the TORCH_LIBRARY block that did the
  // registration.
  std::string debug;
};

// This data structure represents operator schema, with metadata specifying
// where the registration of this schema occurred
struct AnnotatedSchema final {
  AnnotatedSchema(FunctionSchema s, std::string d)
    : schema(std::move(s))
    , debug(std::move(d))
    {}
  FunctionSchema schema;
  std::string debug;
};

// Internal data structure that records information about a specific operator.
// It's not part of the public API; typically, users will interact with
// OperatorHandle instead.
//
// Concurrent writes to OperatorEntry are protected by the GLOBAL Dispatcher
// lock (this is important because some methods in OperatorEntry access
// dispatcher state)
class CAFFE2_API OperatorEntry final {
public:
  explicit OperatorEntry(OperatorName&& operator_name);

  OperatorEntry(const OperatorEntry&) = delete;
  OperatorEntry(OperatorEntry&&) noexcept = delete;
  OperatorEntry& operator=(const OperatorEntry&) = delete;
  OperatorEntry& operator=(OperatorEntry&&) noexcept = delete;

  const FunctionSchema& schema() const {
    TORCH_INTERNAL_ASSERT(schema_.has_value(), "Tried to access the schema for ", name_, " which doesn't have a schema registered yet");
    return schema_->schema;
  }
  const std::string& debug() const {
    TORCH_INTERNAL_ASSERT(schema_.has_value());
    return schema_->debug;
  }
  bool hasSchema() const {
    return schema_.has_value();
  }

  // We may allocate an OperatorEntry for an operator even when we don't
  // have a schema.  When we receive the schema registration, we post
  // facto register a schema.
  //
  // NB: registerSchema/deregisterSchema are not idempotent; if you
  // attempt to register a schema when one is already present or vice
  // versa that is an error.  (Refcounting for the registrations is
  // handled in the OperatorHandle in Dispatcher)
  void registerSchema(FunctionSchema&&, std::string&& debug);
  void deregisterSchema();

  const OperatorName& operator_name() const {
    return name_;
  }

  // Why are kernels and fallback asymmetric?  It has to do with ownership.
  // Kernels and the computed dispatch tables for them are canonically
  // owned by OperatorEntry, but backend fallbacks are specified once
  // and apply for all operators, so they should be owned by Dispatcher.
  // However, the registration of a backend fallback affects the
  // state of the computed dispatch table, so when a backend fallback
  // is updated, we need to update the operator tables too.  Thus,
  // registerKernel is the mechanism by which we give kernels to
  // operator entry to own (and update dispatch table), but we only
  // need a non-owning mechanism to update fallback.

  // Precondition: Dispatcher::mutex_ is held
  // Postcondition: caller is responsible for disposing of the kernel
<<<<<<< HEAD
  std::list<KernelEntry>::iterator registerKernel(c10::optional<DispatchKey> dispatch_key, KernelFunction kernel, c10::optional<CppSignature> cpp_signature, std::unique_ptr<FunctionSchema> inferred_function_schema, std::string debug);
  void deregisterKernel_(c10::optional<DispatchKey> dispatch_key, std::list<KernelEntry>::iterator kernel);

=======
  std::list<AnnotatedKernel>::iterator registerKernel(
    const Dispatcher& dispatcher,
    c10::optional<DispatchKey> dispatch_key,
    KernelFunction kernel,
    c10::optional<CppSignature> cpp_signature,
    std::unique_ptr<FunctionSchema> inferred_function_schema,
    std::string debug
  );

  // Precondition: Dispatcher::mutex_ is held
  void deregisterKernel_(
    const Dispatcher& dispatcher,
    c10::optional<DispatchKey> dispatch_key,
    std::list<AnnotatedKernel>::iterator kernel
  );

  // Precondition: Dispatcher::mutex_ is held
  void updateFallback(
    const Dispatcher& dispatcher,
    DispatchKey dispatch_key
  );

  // Precondition: Dispatcher::mutex_ is held
>>>>>>> b35cdc52
  void updateSchemaAliasAnalysis(AliasAnalysisKind a) {
    TORCH_INTERNAL_ASSERT(schema_.has_value());
    schema_->schema.setAliasAnalysis(a);
  }

  std::string dumpComputedTable() const;
  std::string dumpState() const;
  void checkInvariants() const;

  const DispatchKeyExtractor& dispatchKeyExtractor() const { return dispatchKeyExtractor_; }

  // This function is a temporary hack that allows generated_unboxing_wrappers.cpp to register its codegen'ed
  // unboxing wrapper for aten operators. We still need those for some operators because not all work
  // with the templated unboxing logic yet.
  // TODO Delete setManuallyBoxedKernel_ once all operators work with the templated boxing logic
  void setManuallyBoxedKernel_(const c10::Dispatcher& dispatcher, KernelFunction::InternalBoxedKernelFunction* func);

  // Asserts that the given FuncType is correct for calling this operator in an unboxed way.
  template<class FuncType>
  void assertSignatureIsCorrect() {
    TORCH_INTERNAL_ASSERT(!cpp_signature_.has_value() || (CppSignature::make<FuncType>() == *cpp_signature_),
        "Tried to access operator ", name_, " with a wrong signature. Accessed with ",
        CppSignature::make<FuncType>().name(),
        " but the operator was registered with ",
        cpp_signature_->name(),
        " (",
        (schema_.has_value() ? schema_->debug : "unknown debug info"),
        ") This likely happened in a call to OperatorHandle::typed<Return (Args...)>(). Please make sure that the function signature matches the signature in the operator registration call."
    );
  }

  [[noreturn]] void reportError(DispatchKey dispatchKey) const;

  const KernelFunction& lookup(DispatchKey k) const {
    const auto& kernel = dispatchTable_[static_cast<uint8_t>(k)];
    if (C10_UNLIKELY(!kernel.isValid())) {
      reportError(k);
    }
    return kernel;
  }

<<<<<<< HEAD
  // Asserts that the given FuncType is correct for calling this operator in an unboxed way.
  template<class FuncType>
  void assertSignatureIsCorrect() {
    TORCH_INTERNAL_ASSERT(!cpp_signature_.has_value() || (CppSignature::make<FuncType>() == *cpp_signature_),
        "Tried to access operator ", name_, " with a wrong signature. Accessed with ",
        CppSignature::make<FuncType>().name(),
        " but the operator was registered with ",
        cpp_signature_->name(),
        " This likely happened in a call to OperatorHandle::typed<Return (Args...)>(). Please make sure that the function signature matches the signature in the operator registration call."
    );
  }
=======
  std::string listAllDispatchKeys() const;
>>>>>>> b35cdc52

private:

  OperatorName name_;
  c10::optional<AnnotatedSchema> schema_;

  std::array<KernelFunction, static_cast<uint8_t>(DispatchKey::NumDispatchKeys)> dispatchTable_;
  DispatchKeyExtractor dispatchKeyExtractor_;

  // This manuallyBoxedKernel_ member is a temporary hack that allows generated_unboxing_wrappers.cpp to register its codegen'ed
  // unboxing wrapper for aten operators. We still need those for some operators because not all work
  // with the templated unboxing logic yet.
  // TODO Delete manuallyBoxedKernel_ once all operators work with the templated boxing logic
  c10::optional<KernelFunction::InternalBoxedKernelFunction*> manuallyBoxedKernel_;

  // kernels_ stores all registered kernels for the corresponding dispatch key
  // and catchAllKernels_ stores the catch-all kernels.
  // If an operator library gets loaded that overwrites an already existing kernel,
  // both kernels will be in that list but only the newer one will be in
  // dispatchTable. If any of the kernels go away (say the library gets
  // unloaded), we remove the kernel from this list and update the
  // dispatchTable if necessary.
  // Kernels in the list are ordered by registration time descendingly,
  // newer registrations are before older registrations.
  // We do not combine dispatchTable and kernels into one hash map because
  // kernels is a larger data structure and accessed quite infrequently
  // while dispatchTable is accessed often and should be kept small to fit
  // into CPU caches.
  // Invariants:
  //  - dispatchTable[dispatch_key] == kernels_[dispatch_key].front()
  //  - dispatchTable[dispatch_key] does not exist if and only if
  //    kernels_[dispatch_key] does not exist
  //  - If kernels_[dispatch_key] exists, then it has elements.
  //    It is never an empty list.
  //
  // Why do we do that?
  // -----
  // We mostly do this to enable Jupyter notebooks where a cell registering
  // a kernel could be executed multiple times and the later execution
  // should overwrite the earlier one. Note that this still fails when the
  // function schema changed between the executions, but it works as long
  // as the function schema didn't change. A better solution would be to
  // unload the old extension library from the Jupyter cell when the cell is
  // re-executed and then only allow one kernel here, i.e. error if a kernel
  // is already registered, but that's a lot of effort to implement and
  // currently not high-pri.
<<<<<<< HEAD
  ska::flat_hash_map<c10::optional<DispatchKey>, std::list<KernelEntry>> kernels_;

  std::mutex kernelsMutex_; // protects kernels_
=======
  ska::flat_hash_map<DispatchKey, std::list<AnnotatedKernel>> kernels_;

  std::list<AnnotatedKernel> catchAllKernel_;
  AnnotatedKernel missingKernel_;
>>>>>>> b35cdc52

  // signature_hash_ is set to the hash of the function signature if any of
  // the kernels was created in a way that allowed us to know the function
  // signature (i.e. by supplying an unboxed C++ kernel function).
  // If this is set, it will be used in unboxed function calls
  // to verify their arguments against the known function signature.
  c10::optional<CppSignature> cpp_signature_;

<<<<<<< HEAD
=======
  const KernelFunction& computeDispatchTableEntry(const c10::Dispatcher& dispatcher, DispatchKey dispatch_key) const;
  std::pair<const AnnotatedKernel&, const char*> computeDispatchTableEntryWithDebug(
    const c10::Dispatcher& dispatcher, DispatchKey dispatch_key
  ) const;
>>>>>>> b35cdc52
  // This function re-establishes the invariant that dispatchTable
  // contains the front element from the kernels list for a given dispatch key.
  void updateDispatchTable_(const c10::Dispatcher& dispatcher, DispatchKey dispatch_key);
  // Like above, but for ALL entries in the dispatch table.
  void updateDispatchTableFull_(const c10::Dispatcher& dispatcher);
};

} // namespace impl
} // namespace c10<|MERGE_RESOLUTION|>--- conflicted
+++ resolved
@@ -109,11 +109,6 @@
 
   // Precondition: Dispatcher::mutex_ is held
   // Postcondition: caller is responsible for disposing of the kernel
-<<<<<<< HEAD
-  std::list<KernelEntry>::iterator registerKernel(c10::optional<DispatchKey> dispatch_key, KernelFunction kernel, c10::optional<CppSignature> cpp_signature, std::unique_ptr<FunctionSchema> inferred_function_schema, std::string debug);
-  void deregisterKernel_(c10::optional<DispatchKey> dispatch_key, std::list<KernelEntry>::iterator kernel);
-
-=======
   std::list<AnnotatedKernel>::iterator registerKernel(
     const Dispatcher& dispatcher,
     c10::optional<DispatchKey> dispatch_key,
@@ -137,7 +132,6 @@
   );
 
   // Precondition: Dispatcher::mutex_ is held
->>>>>>> b35cdc52
   void updateSchemaAliasAnalysis(AliasAnalysisKind a) {
     TORCH_INTERNAL_ASSERT(schema_.has_value());
     schema_->schema.setAliasAnalysis(a);
@@ -179,21 +173,7 @@
     return kernel;
   }
 
-<<<<<<< HEAD
-  // Asserts that the given FuncType is correct for calling this operator in an unboxed way.
-  template<class FuncType>
-  void assertSignatureIsCorrect() {
-    TORCH_INTERNAL_ASSERT(!cpp_signature_.has_value() || (CppSignature::make<FuncType>() == *cpp_signature_),
-        "Tried to access operator ", name_, " with a wrong signature. Accessed with ",
-        CppSignature::make<FuncType>().name(),
-        " but the operator was registered with ",
-        cpp_signature_->name(),
-        " This likely happened in a call to OperatorHandle::typed<Return (Args...)>(). Please make sure that the function signature matches the signature in the operator registration call."
-    );
-  }
-=======
   std::string listAllDispatchKeys() const;
->>>>>>> b35cdc52
 
 private:
 
@@ -240,16 +220,10 @@
   // re-executed and then only allow one kernel here, i.e. error if a kernel
   // is already registered, but that's a lot of effort to implement and
   // currently not high-pri.
-<<<<<<< HEAD
-  ska::flat_hash_map<c10::optional<DispatchKey>, std::list<KernelEntry>> kernels_;
-
-  std::mutex kernelsMutex_; // protects kernels_
-=======
   ska::flat_hash_map<DispatchKey, std::list<AnnotatedKernel>> kernels_;
 
   std::list<AnnotatedKernel> catchAllKernel_;
   AnnotatedKernel missingKernel_;
->>>>>>> b35cdc52
 
   // signature_hash_ is set to the hash of the function signature if any of
   // the kernels was created in a way that allowed us to know the function
@@ -258,13 +232,10 @@
   // to verify their arguments against the known function signature.
   c10::optional<CppSignature> cpp_signature_;
 
-<<<<<<< HEAD
-=======
   const KernelFunction& computeDispatchTableEntry(const c10::Dispatcher& dispatcher, DispatchKey dispatch_key) const;
   std::pair<const AnnotatedKernel&, const char*> computeDispatchTableEntryWithDebug(
     const c10::Dispatcher& dispatcher, DispatchKey dispatch_key
   ) const;
->>>>>>> b35cdc52
   // This function re-establishes the invariant that dispatchTable
   // contains the front element from the kernels list for a given dispatch key.
   void updateDispatchTable_(const c10::Dispatcher& dispatcher, DispatchKey dispatch_key);
