# See README.md in this directory for more guidance

# *********NB: _cast_* operators are DEPRECATED and will be removed
# eventually. These were previously used before TorchScript IR supported
# representing ScalarType's. They are now superseded by usage of
# `aten::to()`. The ops remain here for backward compatibility purposes.

# DEPRECATED. DO NOT USE
- func: _cast_Byte(Tensor self, bool non_blocking=False) -> Tensor
  use_c10_dispatcher: full
  variants: function

# DEPRECATED. DO NOT USE
- func: _cast_Char(Tensor self, bool non_blocking=False) -> Tensor
  use_c10_dispatcher: full
  variants: function

# DEPRECATED. DO NOT USE
- func: _cast_Double(Tensor self, bool non_blocking=False) -> Tensor
  use_c10_dispatcher: full
  variants: function

# DEPRECATED. DO NOT USE
- func: _cast_Float(Tensor self, bool non_blocking=False) -> Tensor
  use_c10_dispatcher: full
  variants: function

# DEPRECATED. DO NOT USE
- func: _cast_Int(Tensor self, bool non_blocking=False) -> Tensor
  use_c10_dispatcher: full
  variants: function

# DEPRECATED. DO NOT USE
- func: _cast_Long(Tensor self, bool non_blocking=False) -> Tensor
  use_c10_dispatcher: full
  variants: function

# DEPRECATED. DO NOT USE
- func: _cast_Short(Tensor self, bool non_blocking=False) -> Tensor
  use_c10_dispatcher: full
  variants: function

# DEPRECATED. DO NOT USE
- func: _cast_Half(Tensor self, bool non_blocking=False) -> Tensor
  use_c10_dispatcher: full
  variants: function

# Computes the gradient of current tensor w.r.t. graph leaves.
- func: backward(Tensor self, Tensor? gradient=None, bool? retain_graph=None, bool create_graph=False) -> ()
  manual_kernel_registration: True
  variants: method

# DEPRECATED. Sets the tensor data held by this `Variable` to be the same as
# `new_data`.  It requires that `new_data` and `Variable` have compatible tensor
# type, by checking `_has_compatible_shallow_copy_type(this, new_data)`.
#
# This function is deprecated because it doesn't really make sense in a world
# where Variables *are* Tensors (as opposed to them containing tensors, which
# is what the previous interpretation was.)
- func: set_data(Tensor(a!) self, Tensor new_data) -> ()
  use_c10_dispatcher: full
  manual_kernel_registration: True
  variants: method

- func: data(Tensor self) -> Tensor
  use_c10_dispatcher: full
  manual_kernel_registration: True
  variants: method

# True if this `Variable` is a leaf and thus does not have a `grad_fn`.
- func: is_leaf(Tensor self) -> bool
  use_c10_dispatcher: full
  manual_kernel_registration: True
  variants: method

# Returns the output index of this variable from the forward operation that
# produced it.  Conversely, it returns the input index of the gradient `Node` to
# which this `Variable` is connected (because in the gradient computation,
# inputs and outputs switch meaning).  For example:
#
#   y0, y1, y2 = f(x)
#   assert y0.output_nr == 0
#   assert y1.output_nr == 1
#   assert y2.output_nr == 2
#
- func: output_nr(Tensor self) -> int
  use_c10_dispatcher: full
  manual_kernel_registration: True
  variants: method

- func: _version(Tensor self) -> int
  use_c10_dispatcher: full
  manual_kernel_registration: True
  variants: method

- func: requires_grad_(Tensor(a!) self, bool requires_grad=True) -> Tensor(a!)
  manual_kernel_registration: True
  variants: method

# Enables .grad attribute for non-leaf Tensors.
- func: retain_grad(Tensor(a!) self) -> ()
  use_c10_dispatcher: full
  manual_kernel_registration: True
  variants: method

- func: rename_(Tensor(a!) self, Dimname[]? names) -> Tensor(a!)
  variants: method

- func: rename(Tensor(a) self, Dimname[]? names) -> Tensor(a)
  variants: method

- func: align_to(Tensor(a) self, Dimname[] names) -> Tensor(a)
  variants: method

- func: align_to.ellipsis_idx(Tensor(a) self, Dimname[] order, int ellipsis_idx) -> Tensor(a)
  variants: method

- func: align_as(Tensor self, Tensor other) -> Tensor
  use_c10_dispatcher: full
  variants: method

- func: align_tensors(Tensor[] tensors) -> Tensor[]
  use_c10_dispatcher: full

- func: refine_names(Tensor(a) self, Dimname[] names) -> Tensor(a)
  variants: method

- func: unflatten.Dimname(Tensor self, Dimname dim, int[] sizes, Dimname[] names) -> Tensor
  variants: method

- func: unflatten.int(Tensor self, int dim, int[] sizes, Dimname[] names) -> Tensor
  variants: method

- func: _use_cudnn_ctc_loss(Tensor log_probs, Tensor targets, int[] input_lengths, int[] target_lengths, int blank) -> bool
  use_c10_dispatcher: full
  dispatch:
    CUDA: _use_cudnn_ctc_loss

- func: _cudnn_ctc_loss(Tensor log_probs, Tensor targets, int[] input_lengths, int[] target_lengths, int blank, bool deterministic, bool zero_infinity) -> (Tensor, Tensor)
  use_c10_dispatcher: full
  dispatch:
    CUDA: _cudnn_ctc_loss

- func: _use_cudnn_rnn_flatten_weight() -> bool
  use_c10_dispatcher: full

- func: _cudnn_rnn_flatten_weight(Tensor[] weight_arr, int weight_stride0, int input_size, int mode, int hidden_size, int num_layers, bool batch_first, bool bidirectional) -> Tensor
  use_c10_dispatcher: full
  dispatch:
    CUDA: _cudnn_rnn_flatten_weight

- func: _cudnn_rnn(Tensor input, Tensor[] weight, int weight_stride0, Tensor? weight_buf, Tensor hx, Tensor? cx, int mode, int hidden_size, int num_layers, bool batch_first, float dropout, bool train, bool bidirectional, int[] batch_sizes, Tensor? dropout_state) -> (Tensor, Tensor, Tensor, Tensor, Tensor)
  dispatch:
    CUDA: _cudnn_rnn

- func: _cudnn_rnn_backward(Tensor input, Tensor[] weight, int weight_stride0, Tensor weight_buf, Tensor hx, Tensor? cx, Tensor output, Tensor? grad_output, Tensor? grad_hy, Tensor? grad_cy, int mode, int hidden_size, int num_layers, bool batch_first, float dropout, bool train, bool bidirectional, int[] batch_sizes, Tensor? dropout_state, Tensor reserve, bool[4] output_mask) -> (Tensor, Tensor, Tensor, Tensor[])
  dispatch:
    CUDA: _cudnn_rnn_backward

- func: _cudnn_init_dropout_state(float dropout, bool train, int dropout_seed, *, ScalarType dtype, Layout layout, Device device, bool pin_memory=False) -> Tensor
  dispatch:
    CUDA: _cudnn_init_dropout_state

- func: _debug_has_internal_overlap(Tensor self) -> int
  use_c10_dispatcher: full
  variants: function

- func: _fused_dropout(Tensor self, float p, Generator? generator=None) -> (Tensor, Tensor)
  variants: function
  dispatch:
     CUDA: fused_dropout_cuda

- func: _masked_scale(Tensor self, Tensor mask, float scale) -> Tensor
  use_c10_dispatcher: full
  variants: function
  dispatch:
     CUDA: masked_scale_cuda

- func: _sobol_engine_draw(Tensor quasi, int n, Tensor sobolstate, int dimension, int num_generated, ScalarType? dtype) -> (Tensor, Tensor)
  use_c10_dispatcher: full

- func: _sobol_engine_ff_(Tensor(a!) self, int n, Tensor sobolstate, int dimension, int num_generated) -> Tensor(a!)

- func: _sobol_engine_scramble_(Tensor(a!) self, Tensor ltm, int dimension) -> Tensor(a!)

- func: _sobol_engine_initialize_state_(Tensor(a!) self, int dimension) -> Tensor(a!)

- func: _reshape_from_tensor(Tensor self, Tensor shape) -> Tensor
  use_c10_dispatcher: full

- func: _shape_as_tensor(Tensor self) -> Tensor
  use_c10_dispatcher: full

- func: dropout(Tensor input, float p, bool train) -> Tensor
  use_c10_dispatcher: full

- func: dropout_(Tensor(a!) self, float p, bool train) -> Tensor(a!)

- func: feature_dropout(Tensor input, float p, bool train) -> Tensor
  use_c10_dispatcher: full

- func: feature_dropout_(Tensor(a!) self, float p, bool train) -> Tensor(a!)

- func: alpha_dropout(Tensor input, float p, bool train) -> Tensor
  use_c10_dispatcher: full

- func: alpha_dropout_(Tensor(a!) self, float p, bool train) -> Tensor(a!)

- func: feature_alpha_dropout(Tensor input, float p, bool train) -> Tensor
  use_c10_dispatcher: full

- func: feature_alpha_dropout_(Tensor(a!) self, float p, bool train) -> Tensor(a!)

- func: abs(Tensor self) -> Tensor
  use_c10_dispatcher: full
  variants: function, method

- func: abs_(Tensor(a!) self) -> Tensor(a!)
  variants: function, method

- func: abs.out(Tensor self, *, Tensor(a!) out) -> Tensor(a!)

- func: absolute(Tensor self) -> Tensor
  use_c10_dispatcher: full
  variants: function, method
  dispatch:
    CPU, CUDA: abs

- func: absolute_(Tensor(a!) self) -> Tensor(a!)
  variants: function, method
  dispatch:
    CPU, CUDA: abs_

- func: absolute.out(Tensor self, *, Tensor(a!) out) -> Tensor(a!)
  dispatch:
    CPU, CUDA: abs_out

- func: angle(Tensor self) -> Tensor
  use_c10_dispatcher: full
  variants: function, method

- func: angle.out(Tensor self, *, Tensor(a!) out) -> Tensor(a!)

- func: view_as_real(Tensor(a) self) -> Tensor(a)
  use_c10_dispatcher: full
  variants: function

- func: view_as_complex(Tensor(a) self) -> Tensor(a)
  use_c10_dispatcher: full
  variants: function

- func: real(Tensor(a) self) -> Tensor(a)
  use_c10_dispatcher: full
  variants: function

- func: imag(Tensor(a) self) -> Tensor(a)
  use_c10_dispatcher: full
  variants: function

- func: conj(Tensor self) -> Tensor
  use_c10_dispatcher: full
  variants: function, method

- func: conj.out(Tensor self, *, Tensor(a!) out) -> Tensor(a!)

- func: acos(Tensor self) -> Tensor
  use_c10_dispatcher: full
  variants: function, method

- func: acos_(Tensor(a!) self) -> Tensor(a!)
  variants: function, method

- func: acos.out(Tensor self, *, Tensor(a!) out) -> Tensor(a!)

- func: avg_pool1d(Tensor self, int[1] kernel_size, int[1] stride=[], int[1] padding=0, bool ceil_mode=False, bool count_include_pad=True) -> Tensor
  use_c10_dispatcher: full

- func: adaptive_avg_pool1d(Tensor self, int[1] output_size) -> Tensor
  use_c10_dispatcher: full

# Return: (Tensor output, Tensor indices)
- func: adaptive_max_pool1d(Tensor self, int[1] output_size) -> (Tensor, Tensor)
  use_c10_dispatcher: full

- func: add.Tensor(Tensor self, Tensor other, *, Scalar alpha=1) -> Tensor
  use_c10_dispatcher: full
  variants: function, method
  dispatch:
    CPU, CUDA: add
    SparseCPU, SparseCUDA: add_sparse
    MkldnnCPU: mkldnn_add
    Vulkan: vulkan_add

- func: add_.Tensor(Tensor(a!) self, Tensor other, *, Scalar alpha=1) -> Tensor(a!)
  variants: method
  dispatch:
    CPU, CUDA: add_
    SparseCPU, SparseCUDA: add_sparse_
    MkldnnCPU: mkldnn_add_

- func: add.out(Tensor self, Tensor other, *, Scalar alpha=1, Tensor(a!) out) -> Tensor(a!)
  dispatch:
    CPU, CUDA: add_out
    SparseCPU: add_out_sparse_cpu
    SparseCUDA: add_out_sparse_cuda
    MkldnnCPU: mkldnn_add_out

# For C++ only, until we have conversion from C++ numbers to Tensor
- func: add.Scalar(Tensor self, Scalar other, Scalar alpha=1) -> Tensor
  use_c10_dispatcher: full
  variants: function, method

- func: add_.Scalar(Tensor(a!) self, Scalar other, Scalar alpha=1) -> Tensor(a!)
  variants: method

- func: addmv(Tensor self, Tensor mat, Tensor vec, *, Scalar beta=1, Scalar alpha=1) -> Tensor
  use_c10_dispatcher: full
  variants: function, method

- func: addmv_(Tensor(a!) self, Tensor mat, Tensor vec, *, Scalar beta=1, Scalar alpha=1) -> Tensor(a!)
  variants: function, method

- func: addmv.out(Tensor self, Tensor mat, Tensor vec, *, Scalar beta=1, Scalar alpha=1, Tensor(a!) out) -> Tensor(a!)

- func: _addmv_impl_(Tensor(a!) self, Tensor self2, Tensor mat, Tensor vec, *, Scalar beta=1, Scalar alpha=1) -> Tensor(a!)
  dispatch:
    CPU: addmv_impl_cpu
    CUDA: addmv_impl_cuda

- func: addr(Tensor self, Tensor vec1, Tensor vec2, *, Scalar beta=1, Scalar alpha=1) -> Tensor
  use_c10_dispatcher: full
  variants: function, method

- func: addr_(Tensor(a!) self, Tensor vec1, Tensor vec2, *, Scalar beta=1, Scalar alpha=1) -> Tensor(a!)
  variants: method

- func: addr.out(Tensor self, Tensor vec1, Tensor vec2, *, Scalar beta=1, Scalar alpha=1, Tensor(a!) out) -> Tensor(a!)

- func: affine_grid_generator(Tensor theta, int[] size, bool align_corners) -> Tensor
  use_c10_dispatcher: full
  variants: function

- func: affine_grid_generator_backward(Tensor grad, int[] size, bool align_corners) -> Tensor
  use_c10_dispatcher: full
  variants: function

- func: all.dim(Tensor self, int dim, bool keepdim=False) -> Tensor
  use_c10_dispatcher: full
  variants: function, method

- func: all.out(Tensor self, int dim, bool keepdim=False, *, Tensor(a!) out) -> Tensor(a!)

- func: all.dimname(Tensor self, Dimname dim, bool keepdim=False) -> Tensor
  variants: function, method

- func: all.dimname_out(Tensor self, Dimname dim, bool keepdim=False, *, Tensor(a!) out) -> Tensor(a!)

- func: allclose(Tensor self, Tensor other, float rtol=1e-05, float atol=1e-08, bool equal_nan=False) -> bool
  use_c10_dispatcher: full
  variants: function, method

- func: any.dim(Tensor self, int dim, bool keepdim=False) -> Tensor
  use_c10_dispatcher: full
  variants: function, method

- func: any.out(Tensor self, int dim, bool keepdim=False, *, Tensor(a!) out) -> Tensor(a!)

- func: any.dimname(Tensor self, Dimname dim, bool keepdim=False) -> Tensor
  variants: function, method

- func: any.dimname_out(Tensor self, Dimname dim, bool keepdim=False, *, Tensor(a!) out) -> Tensor(a!)

- func: arange(Scalar end, *, ScalarType? dtype=None, Layout? layout=None, Device? device=None, bool? pin_memory=None) -> Tensor
  use_c10_dispatcher: full

- func: arange.start(Scalar start, Scalar end, *, ScalarType? dtype=None, Layout? layout=None, Device? device=None, bool? pin_memory=None) -> Tensor
  use_c10_dispatcher: full

- func: arange.start_step(Scalar start, Scalar end, Scalar step, *, ScalarType? dtype=None, Layout? layout=None, Device? device=None, bool? pin_memory=None) -> Tensor
  use_c10_dispatcher: full

- func: arange.out(Scalar end, *, Tensor(a!) out) -> Tensor(a!)

- func: arange.start_out(Scalar start, Scalar end, Scalar step=1, *, Tensor(a!) out) -> Tensor(a!)
  dispatch:
    CPU: arange_cpu_out
    CUDA: arange_cuda_out

# This function is a temporary hack to allow tracing of arange like constructs with dynamic
# bounds on arange.  Normal arange is not traceable because it does not take any tensor inputs;
# if the range you need is based on another tensor, calling this function directly will
# preserve tracing.  Get rid of this when arange can directly take tensors for bounds
# (so that it can be traced directly).
- func: _dim_arange(Tensor like, int dim) -> Tensor
  use_c10_dispatcher: full

- func: argmax(Tensor self, int? dim=None, bool keepdim=False) -> Tensor
  use_c10_dispatcher: full
  variants: function, method
  dispatch:
    CPU, CUDA: argmax

- func: argmin(Tensor self, int? dim=None, bool keepdim=False) -> Tensor
  use_c10_dispatcher: full
  variants: function, method
  dispatch:
    CPU, CUDA: argmin

- func: acosh(Tensor self) -> Tensor
  use_c10_dispatcher: full
  supports_named_tensor: True
  variants: function, method

- func: acosh_(Tensor(a!) self) -> Tensor(a!)
  supports_named_tensor: True
  variants: function, method

- func: acosh.out(Tensor self, *, Tensor(a!) out) -> Tensor(a!)
  supports_named_tensor: True

- func: asinh(Tensor self) -> Tensor
  use_c10_dispatcher: full
  supports_named_tensor: True
  variants: function, method

- func: asinh_(Tensor(a!) self) -> Tensor(a!)
  supports_named_tensor: True
  variants: function, method

- func: asinh.out(Tensor self, *, Tensor(a!) out) -> Tensor(a!)
  supports_named_tensor: True

- func: atanh(Tensor self) -> Tensor
  use_c10_dispatcher: full
  supports_named_tensor: True
  variants: function, method

- func: atanh_(Tensor(a!) self) -> Tensor(a!)
  supports_named_tensor: True
  variants: function, method

- func: atanh.out(Tensor self, *, Tensor(a!) out) -> Tensor(a!)
  supports_named_tensor: True

- func: as_strided(Tensor(a) self, int[] size, int[] stride, int? storage_offset=None) -> Tensor(a)
  use_c10_dispatcher: full
  variants: function, method
  dispatch:
    CPU, CUDA: as_strided_tensorimpl
    QuantizedCPU, QuantizedCUDA: as_strided_qtensorimpl
  device_guard: False

- func: as_strided_(Tensor(a!) self, int[] size, int[] stride, int? storage_offset=None) -> Tensor(a!)
  variants: function, method
  device_guard: False

- func: asin(Tensor self) -> Tensor
  use_c10_dispatcher: full
  variants: function, method

- func: asin_(Tensor(a!) self) -> Tensor(a!)
  variants: function, method

- func: asin.out(Tensor self, *, Tensor(a!) out) -> Tensor(a!)

- func: atan(Tensor self) -> Tensor
  use_c10_dispatcher: full
  variants: function, method

- func: atan_(Tensor(a!) self) -> Tensor(a!)
  variants: function, method

- func: atan.out(Tensor self, *, Tensor(a!) out) -> Tensor(a!)

- func: baddbmm(Tensor self, Tensor batch1, Tensor batch2, *, Scalar beta=1, Scalar alpha=1) -> Tensor
  use_c10_dispatcher: full
  variants: function, method
  dispatch:
    CPU: baddbmm_cpu
    CUDA: baddbmm_cuda

- func: baddbmm_(Tensor(a!) self, Tensor batch1, Tensor batch2, *, Scalar beta=1, Scalar alpha=1) -> Tensor(a!)
  variants: method
  dispatch:
    CPU: baddbmm__cpu
    CUDA: baddbmm__cuda

- func: _baddbmm_mkl_(Tensor(a!) self, Tensor batch1, Tensor batch2, *, Scalar beta=1, Scalar alpha=1) -> Tensor(a!)
  variants: function

- func: baddbmm.out(Tensor self, Tensor batch1, Tensor batch2, *, Scalar beta=1, Scalar alpha=1, Tensor(a!) out) -> Tensor(a!)
  variants: function
  dispatch:
    CPU: baddbmm_out_cpu
    CUDA: baddbmm_out_cuda

- func: bartlett_window(int window_length, *, ScalarType? dtype=None, Layout? layout=None, Device? device=None, bool? pin_memory=None) -> Tensor
  use_c10_dispatcher: full

- func: bartlett_window.periodic(int window_length, bool periodic, *, ScalarType? dtype=None, Layout? layout=None, Device? device=None, bool? pin_memory=None) -> Tensor
  use_c10_dispatcher: full

- func: batch_norm(Tensor input, Tensor? weight, Tensor? bias, Tensor? running_mean, Tensor? running_var, bool training, float momentum, float eps, bool cudnn_enabled) -> Tensor

- func: quantized_batch_norm(Tensor input, Tensor? weight, Tensor? bias, Tensor mean, Tensor var, float eps, float output_scale, int output_zero_point) -> Tensor
  dispatch:
    QuantizedCPU: quantized_batch_norm

- func: _batch_norm_impl_index(Tensor input, Tensor? weight, Tensor? bias, Tensor? running_mean, Tensor? running_var, bool training, float momentum, float eps, bool cudnn_enabled) -> (Tensor, Tensor, Tensor, Tensor, int)

- func: _batch_norm_impl_index_backward(int impl_index, Tensor input, Tensor grad_output, Tensor? weight, Tensor? running_mean, Tensor? running_var, Tensor? save_mean, Tensor? save_var_transform, bool train, float eps, bool[3] output_mask, Tensor reservedSpace) -> (Tensor, Tensor, Tensor)

# Sample bernoulli with values in `self` as probability.
- func: bernoulli(Tensor self, *, Generator? generator=None) -> Tensor
  variants: function, method

- func: bernoulli.out(Tensor self, *, Generator? generator=None, Tensor(a!) out) -> Tensor(a!)
  variants: function

- func: bernoulli_.Tensor(Tensor(a!) self, Tensor p, *, Generator? generator=None) -> Tensor(a!)
  variants: method

- func: bernoulli_.float(Tensor(a!) self, float p=0.5, *, Generator? generator=None) -> Tensor(a!)
  variants: method

# This out-of-place version isn't used explicitly, but needed by jit.
# There is no default valid on `p` here because it would introduce ambiguity
# with `bernoulli(Tensor self, *, Generator? generator=None)` declaration.
- func: bernoulli.p(Tensor self, float p, *, Generator? generator=None) -> Tensor
  variants: function, method

- func: bilinear(Tensor input1, Tensor input2, Tensor weight, Tensor? bias) -> Tensor

- func: binary_cross_entropy(Tensor self, Tensor target, Tensor? weight=None, int reduction=Mean) -> Tensor
  python_module: nn
  variants: function
  dispatch:
    CPU: binary_cross_entropy_cpu
    CUDA: binary_cross_entropy_cuda

- func: binary_cross_entropy.out(Tensor self, Tensor target, Tensor? weight=None, int reduction=Mean, *, Tensor(a!) out) -> Tensor(a!)
  python_module: nn
  variants: function
  dispatch:
    CPU: binary_cross_entropy_out_cpu
    CUDA: binary_cross_entropy_out_cuda

- func: binary_cross_entropy_backward(Tensor grad_output, Tensor self, Tensor target, Tensor? weight=None, int reduction=Mean) -> Tensor
  python_module: nn
  variants: function
  dispatch:
    CPU: binary_cross_entropy_backward_cpu
    CUDA: binary_cross_entropy_backward_cuda

- func: binary_cross_entropy_backward.grad_input(Tensor grad_output, Tensor self, Tensor target, Tensor? weight=None, int reduction=Mean, *, Tensor(a!) grad_input) -> Tensor(a!)
  python_module: nn
  variants: function
  dispatch:
    CPU: binary_cross_entropy_backward_out_cpu
    CUDA: binary_cross_entropy_backward_out_cuda

- func: binary_cross_entropy_with_logits(Tensor self, Tensor target, Tensor? weight=None, Tensor? pos_weight=None, int reduction=Mean) -> Tensor
  variants: function

- func: binary_cross_entropy_with_logits_backward(Tensor grad_output, Tensor self, Tensor target, Tensor? weight=None, Tensor? pos_weight=None, int reduction=Mean) -> Tensor
  variants: function

- func: bincount(Tensor self, Tensor? weights=None, int minlength=0) -> Tensor
  variants: function, method
  dispatch:
    CPU: _bincount_cpu
    CUDA: _bincount_cuda

- func: bitwise_not(Tensor self) -> Tensor
  use_c10_dispatcher: full
  variants: function, method

- func: bitwise_not_(Tensor(a!) self) -> Tensor(a!)
  variants: method

- func: bitwise_not.out(Tensor self, *, Tensor(a!) out) -> Tensor(a!)
  dispatch:
    CPU, CUDA: bitwise_not_out

- func: logical_not(Tensor self) -> Tensor
  use_c10_dispatcher: full
  variants: function, method

- func: logical_not_(Tensor(a!) self) -> Tensor(a!)
  variants: method

- func: logical_not.out(Tensor self, *, Tensor(a!) out) -> Tensor(a!)
  dispatch:
    CPU, CUDA: logical_not_out

- func: logical_xor(Tensor self, Tensor other) -> Tensor
  use_c10_dispatcher: full
  variants: function, method

- func: logical_xor_(Tensor(a!) self, Tensor other) -> Tensor(a!)
  variants: method

- func: logical_xor.out(Tensor self, Tensor other, *, Tensor(a!) out) -> Tensor(a!)
  dispatch:
    CPU, CUDA: logical_xor_out

- func: logical_and(Tensor self, Tensor other) -> Tensor
  use_c10_dispatcher: full
  variants: function, method

- func: logical_and_(Tensor(a!) self, Tensor other) -> Tensor(a!)
  variants: method

- func: logical_and.out(Tensor self, Tensor other, *, Tensor(a!) out) -> Tensor(a!)
  dispatch:
    CPU, CUDA: logical_and_out

- func: logical_or(Tensor self, Tensor other) -> Tensor
  use_c10_dispatcher: full
  variants: function, method

- func: logical_or_(Tensor(a!) self, Tensor other) -> Tensor(a!)
  variants: method

- func: logical_or.out(Tensor self, Tensor other, *, Tensor(a!) out) -> Tensor(a!)
  dispatch:
    CPU, CUDA: logical_or_out

- func: blackman_window(int window_length, *, ScalarType? dtype=None, Layout? layout=None, Device? device=None, bool? pin_memory=None) -> Tensor
  use_c10_dispatcher: full

- func: blackman_window.periodic(int window_length, bool periodic, *, ScalarType? dtype=None, Layout? layout=None, Device? device=None, bool? pin_memory=None) -> Tensor
  use_c10_dispatcher: full

- func: bmm(Tensor self, Tensor mat2) -> Tensor
  use_c10_dispatcher: full
  variants: function, method
  dispatch:
    CPU: bmm_cpu
    CUDA: bmm_cuda
    SparseCPU: bmm_sparse_cpu
    SparseCUDA: bmm_sparse_cuda

- func: _bmm(Tensor self, Tensor mat2, *, bool deterministic=False) -> Tensor
  use_c10_dispatcher: full
  variants: function
  dispatch:
    SparseCUDA: _bmm_sparse_cuda

- func: bmm.out(Tensor self, Tensor mat2, *, Tensor(a!) out) -> Tensor(a!)
  variants: function
  dispatch:
    CPU: bmm_out_cpu
    CUDA: bmm_out_cuda
    SparseCPU: bmm_out_sparse_cpu
    SparseCUDA: bmm_out_sparse_cuda

- func: _bmm.out(Tensor self, Tensor mat2, *, bool deterministic=False, Tensor(a!) out) -> Tensor(a!)
  variants: function
  dispatch:
    SparseCUDA: _bmm_out_sparse_cuda

- func: broadcast_tensors(Tensor[] tensors) -> Tensor[]
  use_c10_dispatcher: full
  device_guard: False

- func: cat(Tensor[] tensors, int dim=0) -> Tensor
  use_c10_dispatcher: full

- func: cat.out(Tensor[] tensors, int dim=0, *, Tensor(a!) out) -> Tensor(a!)

- func: cat.names(Tensor[] tensors, Dimname dim) -> Tensor

- func: cat.names_out(Tensor[] tensors, Dimname dim, *, Tensor(a!) out) -> Tensor(a!)

- func: block_diag(Tensor[] tensors) -> Tensor
  use_c10_dispatcher: full
  variants: function

- func: ceil(Tensor self) -> Tensor
  use_c10_dispatcher: full
  variants: function, method

- func: ceil_(Tensor(a!) self) -> Tensor(a!)
  variants: function, method

- func: ceil.out(Tensor self, *, Tensor(a!) out) -> Tensor(a!)
  dispatch:
    CPU, CUDA: ceil_out

- func: chain_matmul(Tensor[] matrices) -> Tensor
  use_c10_dispatcher: full
  variants: function

- func: chunk(Tensor(a) self, int chunks, int dim=0) -> Tensor(a)[]
  use_c10_dispatcher: full
  variants: function, method
  device_guard: False

- func: clamp(Tensor self, Scalar? min=None, Scalar? max=None) -> Tensor
  use_c10_dispatcher: full
  variants: function, method
  dispatch:
    CPU, CUDA: clamp
    QuantizedCPU: quantized_clamp
    Vulkan: vulkan_clamp

- func: clamp_(Tensor(a!) self, Scalar? min=None, Scalar? max=None) -> Tensor(a!)
  variants: function, method

- func: clamp.out(Tensor self, Scalar? min=None, Scalar? max=None, *, Tensor(a!) out) -> Tensor(a!)

- func: clamp_max(Tensor self, Scalar max) -> Tensor
  use_c10_dispatcher: full
  variants: function, method

- func: clamp_max_(Tensor(a!) self, Scalar max) -> Tensor(a!)
  variants: function, method

- func: clamp_max.out(Tensor self, Scalar max, *, Tensor(a!) out) -> Tensor(a!)

- func: clamp_min(Tensor self, Scalar min) -> Tensor
  use_c10_dispatcher: full
  variants: function, method

- func: clamp_min_(Tensor(a!) self, Scalar min) -> Tensor(a!)
  variants: function, method

- func: clamp_min.out(Tensor self, Scalar min, *, Tensor(a!) out) -> Tensor(a!)

- func: cudnn_is_acceptable(Tensor self) -> bool
  use_c10_dispatcher: full
  device_guard: False

- func: constant_pad_nd(Tensor self, int[] pad, Scalar value=0) -> Tensor
  use_c10_dispatcher: full
  variants: function

<<<<<<< HEAD
- func: contiguous(Tensor self, *, MemoryFormat memory_format=contiguous_format) -> Tensor
  use_c10_dispatcher: full
=======
- func: contiguous(Tensor(a) self, *, MemoryFormat memory_format=contiguous_format) -> Tensor(a)
>>>>>>> ab9bd5dc
  variants: method

- func: convolution(Tensor input, Tensor weight, Tensor? bias, int[] stride, int[] padding, int[] dilation, bool transposed, int[] output_padding, int groups) -> Tensor

- func: convolution_overrideable(Tensor input, Tensor weight, Tensor? bias, int[] stride, int[] padding, int[] dilation, bool transposed, int[] output_padding, int groups) -> Tensor

- func: convolution_backward_overrideable(Tensor grad_output, Tensor input, Tensor weight, int[] stride, int[] padding, int[] dilation, bool transposed, int[] output_padding, int groups, bool[3] output_mask) -> (Tensor grad_input, Tensor grad_weight, Tensor grad_bias)
  use_c10_dispatcher: full

- func: _convolution(Tensor input, Tensor weight, Tensor? bias, int[] stride, int[] padding, int[] dilation, bool transposed, int[] output_padding, int groups, bool benchmark, bool deterministic, bool cudnn_enabled) -> Tensor

- func: _convolution_nogroup(Tensor input, Tensor weight, Tensor? bias, int[] stride, int[] padding, int[] dilation, bool transposed, int[] output_padding) -> Tensor

- func: _convolution_double_backward(Tensor? ggI, Tensor? ggW, Tensor? ggb, Tensor gO, Tensor weight, Tensor self, int[] stride, int[] padding, int[] dilation, bool transposed, int[] output_padding, int groups, bool benchmark, bool deterministic, bool cudnn_enabled, bool[3] output_mask) -> (Tensor, Tensor, Tensor)

- func: conv1d(Tensor input, Tensor weight, Tensor? bias=None, int[1] stride=1, int[1] padding=0, int[1] dilation=1, int groups=1) -> Tensor

- func: conv2d(Tensor input, Tensor weight, Tensor? bias=None, int[2] stride=1, int[2] padding=0, int[2] dilation=1, int groups=1) -> Tensor

- func: conv3d(Tensor input, Tensor weight, Tensor? bias=None, int[3] stride=1, int[3] padding=0, int[3] dilation=1, int groups=1) -> Tensor

- func: conv_tbc(Tensor self, Tensor weight, Tensor bias, int pad=0) -> Tensor
  use_c10_dispatcher: full

- func: conv_tbc_backward(Tensor self, Tensor input, Tensor weight, Tensor bias, int pad) -> (Tensor, Tensor, Tensor)
  use_c10_dispatcher: full

# NB: we inherit the goofy argument order from PyTorch torch.nn.functional
- func: conv_transpose1d(Tensor input, Tensor weight, Tensor? bias=None, int[1] stride=1, int[1] padding=0, int[1] output_padding=0, int groups=1, int[1] dilation=1) -> Tensor

- func: conv_transpose2d.input(Tensor input, Tensor weight, Tensor? bias=None, int[2] stride=1, int[2] padding=0, int[2] output_padding=0, int groups=1, int[2] dilation=1) -> Tensor

- func: conv_transpose3d.input(Tensor input, Tensor weight, Tensor? bias=None, int[3] stride=1, int[3] padding=0, int[3] output_padding=0, int groups=1, int[3] dilation=1) -> Tensor

- func: copy_(Tensor(a!) self, Tensor src, bool non_blocking=False) -> Tensor(a!)
  manual_kernel_registration: True
  variants: method
  device_guard: False

- func: _copy_from(Tensor self, Tensor dst, bool non_blocking=False) -> Tensor
  use_c10_dispatcher: full
  dispatch: {}

- func: cos(Tensor self) -> Tensor
  use_c10_dispatcher: full
  variants: function, method

- func: cos_(Tensor(a!) self) -> Tensor(a!)
  variants: function, method

- func: cos.out(Tensor self, *, Tensor(a!) out) -> Tensor(a!)

- func: cosh(Tensor self) -> Tensor
  use_c10_dispatcher: full
  variants: function, method

- func: cosh_(Tensor(a!) self) -> Tensor(a!)
  variants: function, method

- func: cosh.out(Tensor self, *, Tensor(a!) out) -> Tensor(a!)

- func: cosine_embedding_loss(Tensor input1, Tensor input2, Tensor target, float margin=0.0, int reduction=Mean) -> Tensor
  use_c10_dispatcher: full

- func: cudnn_affine_grid_generator(Tensor theta, int N, int C, int H, int W) -> Tensor grid
  use_c10_dispatcher: full
  dispatch:
    CUDA: cudnn_affine_grid_generator_forward

# TODO: Why do I have to call this grad?!
- func: cudnn_affine_grid_generator_backward(Tensor grad, int N, int C, int H, int W) -> Tensor grad_theta
  use_c10_dispatcher: full
  dispatch:
    CUDA: cudnn_affine_grid_generator_backward

- func: cudnn_batch_norm(Tensor input, Tensor weight, Tensor? bias, Tensor? running_mean, Tensor? running_var, bool training, float exponential_average_factor, float epsilon) -> (Tensor, Tensor, Tensor, Tensor)
  dispatch:
    CUDA: cudnn_batch_norm

# NB: You can only use this if you used cudnn_batch_norm training=True
- func: cudnn_batch_norm_backward(Tensor input, Tensor grad_output, Tensor weight, Tensor? running_mean, Tensor? running_var, Tensor? save_mean, Tensor? save_var, float epsilon, Tensor reserveSpace) -> (Tensor, Tensor, Tensor)
  dispatch:
    CUDA: cudnn_batch_norm_backward

- func: cudnn_convolution.deprecated(Tensor self, Tensor weight, Tensor? bias, int[] padding, int[] stride, int[] dilation, int groups, bool benchmark, bool deterministic) -> Tensor
  dispatch:
    CUDA: cudnn_convolution_deprecated

- func: cudnn_convolution(Tensor self, Tensor weight, int[] padding, int[] stride, int[] dilation, int groups, bool benchmark, bool deterministic) -> Tensor
  use_c10_dispatcher: full
  dispatch:
    CUDA: cudnn_convolution

- func: cudnn_convolution_backward_input(int[] self_size, Tensor grad_output, Tensor weight, int[] padding, int[] stride, int[] dilation, int groups, bool benchmark, bool deterministic) -> Tensor
  use_c10_dispatcher: full
  dispatch:
    CUDA: cudnn_convolution_backward_input

- func: cudnn_convolution_backward(Tensor self, Tensor grad_output, Tensor weight, int[] padding, int[] stride, int[] dilation, int groups, bool benchmark, bool deterministic, bool[2] output_mask) -> (Tensor, Tensor)
  use_c10_dispatcher: full
  dispatch:
    CUDA: cudnn_convolution_backward

- func: cudnn_convolution_backward_weight(int[] weight_size, Tensor grad_output, Tensor self, int[] padding, int[] stride, int[] dilation, int groups, bool benchmark, bool deterministic) -> Tensor
  use_c10_dispatcher: full
  dispatch:
    CUDA: cudnn_convolution_backward_weight

- func: cudnn_convolution_transpose.deprecated(Tensor self, Tensor weight, Tensor? bias, int[] padding, int[] output_padding, int[] stride, int[] dilation, int groups, bool benchmark, bool deterministic) -> Tensor
  dispatch:
    CUDA: cudnn_convolution_transpose_deprecated

- func: cudnn_convolution_transpose(Tensor self, Tensor weight, int[] padding, int[] output_padding, int[] stride, int[] dilation, int groups, bool benchmark, bool deterministic) -> Tensor
  use_c10_dispatcher: full
  dispatch:
    CUDA: cudnn_convolution_transpose

# NB: output_padding not strictly needed here, but it's helpful for the float
# backwards
- func: cudnn_convolution_transpose_backward(Tensor self, Tensor grad_output, Tensor weight, int[] padding, int[] output_padding, int[] stride, int[] dilation, int groups, bool benchmark, bool deterministic, bool[2] output_mask) -> (Tensor, Tensor)
  use_c10_dispatcher: full
  dispatch:
    CUDA: cudnn_convolution_transpose_backward

- func: cudnn_convolution_transpose_backward_input(Tensor grad_output, Tensor weight, int[] padding, int[] stride, int[] dilation, int groups, bool benchmark, bool deterministic) -> Tensor
  use_c10_dispatcher: full
  dispatch:
    CUDA: cudnn_convolution_transpose_backward_input

- func: cudnn_convolution_transpose_backward_weight(int[] weight_size, Tensor grad_output, Tensor self, int[] padding, int[] stride, int[] dilation, int groups, bool benchmark, bool deterministic) -> Tensor
  use_c10_dispatcher: full
  dispatch:
    CUDA: cudnn_convolution_transpose_backward_weight

# NB: input is special cased in a way I don't quite understand
- func: cudnn_grid_sampler(Tensor self, Tensor grid) -> Tensor output
  use_c10_dispatcher: full
  dispatch:
    CUDA: cudnn_grid_sampler_forward

- func: cudnn_grid_sampler_backward(Tensor self, Tensor grid, Tensor grad_output) -> (Tensor grad_self, Tensor grad_grid)
  use_c10_dispatcher: full
  dispatch:
    CUDA: cudnn_grid_sampler_backward

- func: cummax(Tensor self, int dim) -> (Tensor values, Tensor indices)
  use_c10_dispatcher: full
  variants: function, method

- func: cummax.out(Tensor self, int dim, *, Tensor(a!) values, Tensor(b!) indices) -> (Tensor(a!) values, Tensor(b!) indices)

- func: cummax.dimname(Tensor self, Dimname dim) -> (Tensor values, Tensor indices)
  variants: function, method

- func: cummax.dimname_out(Tensor self, Dimname dim, *, Tensor(a!) values, Tensor(b!) indices) -> (Tensor(a!) values, Tensor(b!) indices)

- func: _cummax_helper(Tensor self, Tensor(a!) values, Tensor(b!) indices, int dim) -> ()
  variants: function
  dispatch:
    CPU: cummax_helper_cpu
    CUDA: cummax_helper_cuda

- func: cummin(Tensor self, int dim) -> (Tensor values, Tensor indices)
  use_c10_dispatcher: full
  variants: function, method

- func: cummin.out(Tensor self, int dim, *, Tensor(a!) values, Tensor(b!) indices) -> (Tensor(a!) values, Tensor(b!) indices)

- func: cummin.dimname(Tensor self, Dimname dim) -> (Tensor values, Tensor indices)
  variants: function, method

- func: cummin.dimname_out(Tensor self, Dimname dim, *, Tensor(a!) values, Tensor(b!) indices) -> (Tensor(a!) values, Tensor(b!) indices)

- func: _cummin_helper(Tensor self, Tensor(a!) values, Tensor(b!) indices, int dim) -> ()
  variants: function
  dispatch:
    CPU: cummin_helper_cpu
    CUDA: cummin_helper_cuda

- func: cumprod(Tensor self, int dim, *, ScalarType? dtype=None) -> Tensor
  use_c10_dispatcher: full
  variants: function, method

- func: cumprod.out(Tensor self, int dim, *, ScalarType? dtype=None, Tensor(a!) out) -> Tensor(a!)

- func: cumprod.dimname(Tensor self, Dimname dim, *, ScalarType? dtype=None) -> Tensor
  variants: function, method

- func: cumprod.dimname_out(Tensor self, Dimname dim, *, ScalarType? dtype=None, Tensor(a!) out) -> Tensor(a!)

- func: cumsum(Tensor self, int dim, *, ScalarType? dtype=None) -> Tensor
  use_c10_dispatcher: full
  variants: function, method

- func: cumsum.out(Tensor self, int dim, *, ScalarType? dtype=None, Tensor(a!) out) -> Tensor(a!)

- func: cumsum.dimname(Tensor self, Dimname dim, *, ScalarType? dtype=None) -> Tensor
  variants: function, method

- func: cumsum.dimname_out(Tensor self, Dimname dim, *, ScalarType? dtype=None, Tensor(a!) out) -> Tensor(a!)

- func: ctc_loss.IntList(Tensor log_probs, Tensor targets, int[] input_lengths, int[] target_lengths, int blank=0, int reduction=Mean, bool zero_infinity=False) -> Tensor
  use_c10_dispatcher: full

# convenience function that converts to intlists for you
- func: ctc_loss.Tensor(Tensor log_probs, Tensor targets, Tensor input_lengths, Tensor target_lengths, int blank=0, int reduction=Mean, bool zero_infinity=False) -> Tensor
  use_c10_dispatcher: full

- func: _ctc_loss(Tensor log_probs, Tensor targets, int[] input_lengths, int[] target_lengths, int blank=0, bool zero_infinity=False) -> (Tensor, Tensor)
  use_c10_dispatcher: full
  dispatch:
    CPU:  ctc_loss_cpu
    CUDA: ctc_loss_gpu

- func: _ctc_loss_backward(Tensor grad, Tensor log_probs, Tensor targets, int[] input_lengths, int[] target_lengths, Tensor neg_log_likelihood, Tensor log_alpha, int blank, bool zero_infinity=False) -> Tensor
  use_c10_dispatcher: full
  dispatch:
    CPU: ctc_loss_backward_cpu
    CUDA: ctc_loss_backward_gpu

- func: det(Tensor self) -> Tensor
  use_c10_dispatcher: full
  variants: function, method

- func: diag_embed(Tensor self, int offset=0, int dim1=-2, int dim2=-1) -> Tensor
  use_c10_dispatcher: full
  variants: function, method

- func: diagflat(Tensor self, int offset=0) -> Tensor
  use_c10_dispatcher: full
  variants: function, method

- func: diagonal(Tensor(a) self, int offset=0, int dim1=0, int dim2=1) -> Tensor(a)
  use_c10_dispatcher: full
  variants: function, method

- func: diagonal.Dimname(Tensor(a) self, *, Dimname outdim, Dimname dim1, Dimname dim2, int offset=0) -> Tensor(a)
  variants: function, method

- func: fill_diagonal_(Tensor(a!) self, Scalar fill_value, bool wrap=False) -> Tensor(a!)
  variants: method

- func: div.Tensor(Tensor self, Tensor other) -> Tensor
  use_c10_dispatcher: full
  variants: function, method
  dispatch:
    CPU, CUDA: div
    SparseCPU, SparseCUDA: div_sparse

- func: div_.Tensor(Tensor(a!) self, Tensor other) -> Tensor(a!)
  variants: method
  dispatch:
    CPU, CUDA: div_
    SparseCPU, SparseCUDA: div_sparse_

- func: div.out(Tensor self, Tensor other, *, Tensor(a!) out) -> Tensor(a!)
  dispatch:
    CPU, CUDA: div_out
    SparseCPU, SparseCUDA: div_out_sparse_zerodim

# For C++ only, until we have conversion from C++ numbers to Tensor
- func: div.Scalar(Tensor self, Scalar other) -> Tensor
  use_c10_dispatcher: full
  variants: function, method

- func: div_.Scalar(Tensor(a!) self, Scalar other) -> Tensor(a!)
  variants: method

- func: dot(Tensor self, Tensor tensor) -> Tensor
  use_c10_dispatcher: full
  variants: function, method
  dispatch:
    CPU: legacy::cpu::_th_dot
    CUDA: legacy::cuda::_th_dot

- func: dot.out(Tensor self, Tensor tensor, *, Tensor(a!) out) -> Tensor(a!)

- func: einsum(str equation, Tensor[] tensors) -> Tensor
  use_c10_dispatcher: full

- func: embedding(Tensor weight, Tensor indices, int padding_idx=-1, bool scale_grad_by_freq=False, bool sparse=False) -> Tensor
  use_c10_dispatcher: full

- func: embedding_backward(Tensor grad, Tensor indices, int num_weights, int padding_idx, bool scale_grad_by_freq, bool sparse) -> Tensor
  use_c10_dispatcher: full

- func: embedding_dense_backward(Tensor grad_output, Tensor indices, int num_weights, int padding_idx, bool scale_grad_by_freq) -> Tensor
  use_c10_dispatcher: full
  dispatch:
    CPU: embedding_dense_backward_cpu
    CUDA: embedding_dense_backward_cuda

- func: embedding_renorm_(Tensor(a!) self, Tensor indices, float max_norm, float norm_type) -> Tensor(a!)
  dispatch:
    CPU: embedding_renorm_cpu_
    CUDA: embedding_renorm_cuda_

- func: embedding_sparse_backward(Tensor grad, Tensor indices, int num_weights, int padding_idx, bool scale_grad_by_freq) -> Tensor
  use_c10_dispatcher: full

# NOTE [ embedding_bag Native Functions ]
# The `_embedding_bag.*` variants assume that input tensors except for `weight`,
# e.g. `indices` and `offsets` (and `offset2bag`), are contiguous.
# We really only need to enforce this for `_embedding_bag` (the forward) because
# the backward inputs are the same as forward ones.
# The above `embedding_bag` wrapper is created to achieve this, e.g.,
# applying indices = indices.contiguous().
# The backward functions apply a check that these input tensors are contiguous.

- func: embedding_bag(Tensor weight, Tensor indices, Tensor offsets, bool scale_grad_by_freq=False, int mode=0, bool sparse=False, Tensor? per_sample_weights=None, bool include_last_offset=False) -> (Tensor, Tensor, Tensor, Tensor)

- func: _embedding_bag(Tensor weight, Tensor indices, Tensor offsets, bool scale_grad_by_freq=False, int mode=0, bool sparse=False, Tensor? per_sample_weights=None, bool include_last_offset=False) -> (Tensor, Tensor, Tensor, Tensor)
  dispatch:
    CPU: _embedding_bag_cpu
    CUDA: _embedding_bag_cuda

- func: _embedding_bag_backward(Tensor grad, Tensor indices, Tensor offsets, Tensor offset2bag, Tensor bag_size, Tensor maximum_indices, int num_weights, bool scale_grad_by_freq, int mode, bool sparse, Tensor? per_sample_weights) -> Tensor

- func: _embedding_bag_sparse_backward(Tensor grad, Tensor indices, Tensor offsets, Tensor offset2bag, Tensor bag_size, int num_weights, bool scale_grad_by_freq, int mode, Tensor? per_sample_weights) -> Tensor

- func: _embedding_bag_dense_backward(Tensor grad, Tensor indices, Tensor offsets, Tensor offset2bag, Tensor bag_size, Tensor maximum_indices, int num_weights, bool scale_grad_by_freq, int mode, Tensor? per_sample_weights) -> Tensor
  dispatch:
    CPU: _embedding_bag_dense_backward_cpu
    CUDA: _embedding_bag_dense_backward_cuda

- func: _embedding_bag_per_sample_weights_backward(Tensor grad, Tensor weight, Tensor indices, Tensor offsets, Tensor offset2bag, int mode) -> Tensor
  use_c10_dispatcher: full
  dispatch:
    CPU: _embedding_bag_per_sample_weights_backward_cpu
    CUDA: _embedding_bag_per_sample_weights_backward_cuda

- func: empty_meta(int[] size, *, ScalarType? dtype=None, Layout? layout=None, Device? device=None, bool? pin_memory=None, MemoryFormat? memory_format=None) -> Tensor

- func: empty.names(int[] size, *, Dimname[]? names, ScalarType? dtype=None, Layout? layout=None, Device? device=None, bool? pin_memory=None, MemoryFormat? memory_format=None) -> Tensor
  device_guard: False

- func: empty.memory_format(int[] size, *, ScalarType? dtype=None, Layout? layout=None, Device? device=None, bool? pin_memory=None, MemoryFormat? memory_format=None) -> Tensor
  use_c10_dispatcher: full
  dispatch:
    CPU: empty_cpu
    CUDA: empty_cuda
    MkldnnCPU: empty_mkldnn
    SparseCPU, SparseCUDA: empty_sparse
    Vulkan: empty_vulkan

- func: new_empty(Tensor self, int[] size, *, ScalarType? dtype=None, Layout? layout=None, Device? device=None, bool? pin_memory=None) -> Tensor
  use_c10_dispatcher: full
  variants: method

- func: new_full(Tensor self, int[] size, Scalar fill_value, *, ScalarType? dtype=None, Layout? layout=None, Device? device=None, bool? pin_memory=None) -> Tensor
  use_c10_dispatcher: full
  variants: method

- func: new_zeros(Tensor self, int[] size, *, ScalarType? dtype=None, Layout? layout=None, Device? device=None, bool? pin_memory=None) -> Tensor
  use_c10_dispatcher: full
  variants: method

# other overrides are to provide a more helpful error message that dtype is required
- func: _empty_affine_quantized(int[] size, *, ScalarType? dtype=None, Layout? layout=None, Device? device=None, bool? pin_memory=None, float scale=1, int zero_point=0, MemoryFormat? memory_format=contiguous_format) -> Tensor
  use_c10_dispatcher: full
  dispatch:
    CPU: empty_affine_quantized_other_backends_stub
    QuantizedCPU, QuantizedCUDA: empty_affine_quantized

# it's a factory function receiving a tensor argument, thus overriding explicitly
# other overrides are to provide a more helpful error message that dtype is required
- func: _empty_per_channel_affine_quantized(int[] size, *, Tensor scales, Tensor zero_points, int axis, ScalarType? dtype=None, Layout? layout=None, Device? device=None, bool? pin_memory=None, MemoryFormat? memory_format=contiguous_format) -> Tensor
  use_c10_dispatcher: full
  category_override: factory
  dispatch:
    CPU: empty_per_channel_affine_quantized_other_backends_stub
    QuantizedCPU: empty_per_channel_affine_quantized_cpu

- func: resize_(Tensor(a!) self, int[] size, *, MemoryFormat? memory_format=None) -> Tensor(a!)
  manual_kernel_registration: True
  variants: method
  device_guard: False

- func: empty.out(int[] size, *, MemoryFormat? memory_format=None, Tensor(a!) out) -> Tensor(a!)
  device_guard: False

- func: empty_like(Tensor self, *, ScalarType? dtype=None, Layout? layout=None, Device? device=None, bool? pin_memory=None, MemoryFormat? memory_format=None) -> Tensor
  use_c10_dispatcher: full
  device_guard: False

- func: empty_strided(int[] size, int[] stride, *, ScalarType? dtype=None, Layout? layout=None, Device? device=None, bool? pin_memory=None) -> Tensor
  use_c10_dispatcher: full
  dispatch:
    CPU: empty_strided_cpu
    CUDA: empty_strided_cuda
    Vulkan: empty_strided_vulkan

- func: erf(Tensor self) -> Tensor
  use_c10_dispatcher: full
  variants: function, method

- func: erf_(Tensor(a!) self) -> Tensor(a!)
  variants: function, method

- func: erf.out(Tensor self, *, Tensor(a!) out) -> Tensor(a!)

- func: erfc(Tensor self) -> Tensor
  use_c10_dispatcher: full
  variants: function, method

- func: erfc_(Tensor(a!) self) -> Tensor(a!)
  variants: function, method

- func: erfc.out(Tensor self, *, Tensor(a!) out) -> Tensor(a!)

- func: exp(Tensor self) -> Tensor
  use_c10_dispatcher: full
  variants: function, method

- func: exp_(Tensor(a!) self) -> Tensor(a!)
  variants: function, method

- func: exp.out(Tensor self, *, Tensor(a!) out) -> Tensor(a!)

- func: expm1(Tensor self) -> Tensor
  use_c10_dispatcher: full
  variants: function, method

- func: expm1_(Tensor(a!) self) -> Tensor(a!)
  variants: function, method

- func: expm1.out(Tensor self, *, Tensor(a!) out) -> Tensor(a!)
  dispatch:
    CPU, CUDA: expm1_out

- func: expand(Tensor(a) self, int[] size, *, bool implicit=False) -> Tensor(a)
  use_c10_dispatcher: full
  variants: method  # This is method-only to match the previous tensor API. In the future we could make this a function too.
  device_guard: False

- func: expand_as(Tensor(a) self, Tensor other) -> Tensor(a)
  use_c10_dispatcher: full
  variants: method  # This is method-only to match the previous tensor API. In the future we could make this a function too.
  device_guard: False

- func: eye(int n, *, ScalarType? dtype=None, Layout? layout=None, Device? device=None, bool? pin_memory=None) -> Tensor
  use_c10_dispatcher: full

- func: eye.m(int n, int m, *, ScalarType? dtype=None, Layout? layout=None, Device? device=None, bool? pin_memory=None) -> Tensor
  use_c10_dispatcher: full

- func: eye.out(int n, *, Tensor(a!) out) -> Tensor(a!)
  dispatch:
    CPU: eye_out_cpu
    CUDA: eye_out_cuda

- func: eye.m_out(int n, int m, *, Tensor(a!) out) -> Tensor(a!)
  dispatch:
    CPU: eye_out_cpu
    CUDA: eye_out_cuda

- func: flatten.using_ints(Tensor(a) self, int start_dim=0, int end_dim=-1) -> Tensor(a)
  use_c10_dispatcher: full
  variants: function, method

- func: flatten.named_out_dim(Tensor(a) self, int start_dim, int end_dim, Dimname out_dim) -> Tensor(a)
  variants: function, method

- func: flatten.using_names(Tensor(a) self, Dimname start_dim, Dimname end_dim, Dimname out_dim) -> Tensor(a)
  variants: function, method

- func: flatten.DimnameList(Tensor(a) self, Dimname[] dims, Dimname out_dim) -> Tensor(a)
  variants: function, method

- func: fill_.Scalar(Tensor(a!) self, Scalar value) -> Tensor(a!)
  variants: function, method

- func: fill_.Tensor(Tensor(a!) self, Tensor value) -> Tensor(a!)
  variants: function, method

- func: floor(Tensor self) -> Tensor
  use_c10_dispatcher: full
  variants: function, method

- func: floor_(Tensor(a!) self) -> Tensor(a!)
  variants: function, method

- func: floor.out(Tensor self, *, Tensor(a!) out) -> Tensor(a!)
  dispatch:
    CPU, CUDA: floor_out

- func: floor_divide(Tensor self, Tensor other) -> Tensor
  use_c10_dispatcher: full
  variants: function, method
  dispatch:
    CPU, CUDA: floor_divide
    SparseCPU, SparseCUDA: floor_divide_sparse

- func: floor_divide_.Tensor(Tensor(a!) self, Tensor other) -> Tensor(a!)
  variants: method
  dispatch:
    CPU, CUDA: floor_divide_
    SparseCPU, SparseCUDA: floor_divide_sparse_

- func: floor_divide.out(Tensor self, Tensor other, *, Tensor(a!) out) -> Tensor(a!)
  dispatch:
    CPU, CUDA: floor_divide_out
    SparseCPU, SparseCUDA: floor_divide_out_sparse_zerodim

- func: floor_divide.Scalar(Tensor self, Scalar other) -> Tensor
  use_c10_dispatcher: full
  variants: function, method

- func: floor_divide_.Scalar(Tensor(a!) self, Scalar other) -> Tensor(a!)
  variants: method

- func: frac(Tensor self) -> Tensor
  use_c10_dispatcher: full
  variants: function, method

- func: frac_(Tensor(a!) self) -> Tensor(a!)
  variants: function, method

- func: frac.out(Tensor self, *, Tensor(a!) out) -> Tensor(a!)

- func: full.names(int[] size, Scalar fill_value, *, Dimname[]? names, ScalarType? dtype=None, Layout? layout=None, Device? device=None, bool? pin_memory=None) -> Tensor
  device_guard: False

- func: full(int[] size, Scalar fill_value, *, ScalarType? dtype=None, Layout? layout=None, Device? device=None, bool? pin_memory=None) -> Tensor
  use_c10_dispatcher: full

- func: full.out(int[] size, Scalar fill_value, *, Tensor(a!) out) -> Tensor(a!)

- func: full_like(Tensor self, Scalar fill_value, *, ScalarType? dtype=None, Layout? layout=None, Device? device=None, bool? pin_memory=None, MemoryFormat? memory_format=None) -> Tensor
  use_c10_dispatcher: full

- func: from_file(str filename, bool? shared=None, int? size=0, *, ScalarType? dtype=None, Layout? layout=None, Device? device=None, bool? pin_memory=None) -> Tensor
  use_c10_dispatcher: full
  dispatch:
    CPU: from_file

# NOTE [ grid_sampler Native Functions ]
# `grid_sampler` does all the shape checking and then dispatches to one of
# `cudnn_grid_sampler`, `grid_sampler_2d`, or `grid_sampler_3d`, each of which
# has the corresponding backward defined as native functions as well. Therefore,
# in these functions and their backwards, no more shape checking is done.
#
# Additionally, arguments `padding_mode` and `interpolation_mode` are cast to
# enums defined in `native/GridSampler.h`. `cudnn_grid_sampler` doesn't take in
# `interpolation_mode` because it only supports Bilinear interpolation mode.
# Nor does it take in `align_corners` because it only supports the mode
# `align_corners = True`.
- func: grid_sampler(Tensor input, Tensor grid, int interpolation_mode, int padding_mode, bool align_corners) -> Tensor
  use_c10_dispatcher: full

- func: grid_sampler_2d(Tensor input, Tensor grid, int interpolation_mode, int padding_mode, bool align_corners) -> Tensor
  use_c10_dispatcher: full
  dispatch:
    CPU: grid_sampler_2d_cpu
    CUDA: grid_sampler_2d_cuda

- func: grid_sampler_2d_backward(Tensor grad_output, Tensor input, Tensor grid, int interpolation_mode, int padding_mode, bool align_corners) -> (Tensor, Tensor)
  use_c10_dispatcher: full
  dispatch:
    CPU: grid_sampler_2d_backward_cpu
    CUDA: grid_sampler_2d_backward_cuda

- func: grid_sampler_3d(Tensor input, Tensor grid, int interpolation_mode, int padding_mode, bool align_corners) -> Tensor
  use_c10_dispatcher: full
  dispatch:
    CPU: grid_sampler_3d_cpu
    CUDA: grid_sampler_3d_cuda

- func: grid_sampler_3d_backward(Tensor grad_output, Tensor input, Tensor grid, int interpolation_mode, int padding_mode, bool align_corners) -> (Tensor, Tensor)
  use_c10_dispatcher: full
  dispatch:
    CPU: grid_sampler_3d_backward_cpu
    CUDA: grid_sampler_3d_backward_cuda

- func: hann_window(int window_length, *, ScalarType? dtype=None, Layout? layout=None, Device? device=None, bool? pin_memory=None) -> Tensor
  use_c10_dispatcher: full

- func: hann_window.periodic(int window_length, bool periodic, *, ScalarType? dtype=None, Layout? layout=None, Device? device=None, bool? pin_memory=None) -> Tensor
  use_c10_dispatcher: full

- func: hamming_window(int window_length, *, ScalarType? dtype=None, Layout? layout=None, Device? device=None, bool? pin_memory=None) -> Tensor
  use_c10_dispatcher: full

- func: hamming_window.periodic(int window_length, bool periodic, *, ScalarType? dtype=None, Layout? layout=None, Device? device=None, bool? pin_memory=None) -> Tensor
  use_c10_dispatcher: full

- func: hamming_window.periodic_alpha(int window_length, bool periodic, float alpha, *, ScalarType? dtype=None, Layout? layout=None, Device? device=None, bool? pin_memory=None) -> Tensor
  use_c10_dispatcher: full

- func: hamming_window.periodic_alpha_beta(int window_length, bool periodic, float alpha, float beta, *, ScalarType? dtype=None, Layout? layout=None, Device? device=None, bool? pin_memory=None) -> Tensor
  use_c10_dispatcher: full

- func: hinge_embedding_loss(Tensor self, Tensor target, float margin=1.0, int reduction=Mean) -> Tensor
  use_c10_dispatcher: full

- func: ger(Tensor self, Tensor vec2) -> Tensor
  use_c10_dispatcher: full
  variants: function, method

- func: ger.out(Tensor self, Tensor vec2, *, Tensor(a!) out) -> Tensor(a!)

- func: group_norm(Tensor input, int num_groups, Tensor? weight=None, Tensor? bias=None, float eps=1e-05, bool cudnn_enabled=True) -> Tensor

- func: native_group_norm(Tensor input, Tensor? weight, Tensor? bias, int N, int C, int HxW, int group, float eps) -> (Tensor, Tensor, Tensor)
  dispatch:
    CPU, CUDA: native_group_norm

- func: native_group_norm_backward(Tensor grad_out, Tensor input, Tensor mean, Tensor rstd, Tensor? weight, int N, int C, int HxW, int group, bool[3] output_mask) -> (Tensor, Tensor, Tensor)
  dispatch:
    CPU, CUDA: native_group_norm_backward

# FFT

- func: fft(Tensor self, int signal_ndim, bool normalized=False) -> Tensor
  use_c10_dispatcher: full
  variants: function, method

- func: ifft(Tensor self, int signal_ndim, bool normalized=False) -> Tensor
  use_c10_dispatcher: full
  variants: function, method

- func: rfft(Tensor self, int signal_ndim, bool normalized=False, bool onesided=True) -> Tensor
  use_c10_dispatcher: full
  variants: function, method

- func: irfft(Tensor self, int signal_ndim, bool normalized=False, bool onesided=True, int[] signal_sizes=[]) -> Tensor
  use_c10_dispatcher: full
  variants: function, method

- func: _fft_with_size(Tensor self, int signal_ndim, bool complex_input, bool complex_output, bool inverse, int[] checked_signal_sizes, bool normalized, bool onesided, int[] output_sizes) -> Tensor
  use_c10_dispatcher: full
  variants: function
  dispatch:
    CPU: _fft_mkl
    CUDA: _fft_cufft

- func: _cufft_get_plan_cache_size(int device_index) -> int
  use_c10_dispatcher: full

- func: _cufft_get_plan_cache_max_size(int device_index) -> int
  use_c10_dispatcher: full

- func: _cufft_set_plan_cache_max_size(int device_index, int max_size) -> ()
  use_c10_dispatcher: full

- func: _cufft_clear_plan_cache(int device_index) -> ()
  use_c10_dispatcher: full

- func: index.Tensor(Tensor self, Tensor?[] indices) -> Tensor
  variants: function, method
  # NB: This function is special-cased in tools/autograd/gen_variable_type.py
  # NB: The following functions are declared in aten/src/ATen/templates/TensorBody.h and defined in aten/src/ATen/TensorIndexing.cpp:
  # - Tensor Tensor::index(ArrayRef<TensorIndex> indices)
  # - Tensor Tensor::index(std::initializer_list<TensorIndex> indices)

- func: index_copy_(Tensor(a!) self, int dim, Tensor index, Tensor source) -> Tensor(a!)
  variants: method

- func: index_copy(Tensor self, int dim, Tensor index, Tensor source) -> Tensor
  use_c10_dispatcher: full
  variants: function, method

- func: index_copy_.dimname(Tensor(a!) self, Dimname dim, Tensor index, Tensor source) -> Tensor(a!)
  variants: method

- func: index_copy.dimname(Tensor self, Dimname dim, Tensor index, Tensor source) -> Tensor
  variants: function, method

- func: index_put_(Tensor(a!) self, Tensor?[] indices, Tensor values, bool accumulate=False) -> Tensor(a!)
  variants: function, method
  # NB: The following functions are declared in aten/src/ATen/templates/TensorBody.h and defined in aten/src/ATen/TensorIndexing.cpp:
  # - Tensor & Tensor::index_put_(ArrayRef<TensorIndex> indices, Tensor const & rhs)
  # - Tensor & Tensor::index_put_(ArrayRef<TensorIndex> indices, Scalar v)
  # - Tensor & Tensor::index_put_(std::initializer_list<TensorIndex> indices, Tensor const & rhs)
  # - Tensor & Tensor::index_put_(std::initializer_list<TensorIndex> indices, Scalar v)

- func: index_put(Tensor self, Tensor?[] indices, Tensor values, bool accumulate=False) -> Tensor
  variants: function, method

- func: _index_put_impl_(Tensor(a!) self, Tensor?[] indices, Tensor values, bool accumulate=False, bool unsafe=False) -> Tensor(a!)
  variants: function

- func: instance_norm(Tensor input, Tensor? weight, Tensor? bias, Tensor? running_mean, Tensor? running_var, bool use_input_stats, float momentum, float eps, bool cudnn_enabled) -> Tensor
  variants: function

- func: inverse(Tensor self) -> Tensor
  use_c10_dispatcher: full
  variants: function, method

- func: inverse.out(Tensor self, *, Tensor(a!) out) -> Tensor(a!)

- func: _inverse_helper(Tensor self) -> Tensor
  use_c10_dispatcher: full
  variants: function
  dispatch:
    CPU: _inverse_helper_cpu
    CUDA: _inverse_helper_cuda

- func: isclose(Tensor self, Tensor other, float rtol=1e-05, float atol=1e-08, bool equal_nan=False) -> Tensor
  use_c10_dispatcher: full
  variants: function, method

- func: isnan(Tensor self) -> Tensor
  use_c10_dispatcher: full
  variants: function, method
  device_guard: False
  dispatch:
    CPU, CUDA: isnan
    SparseCPU, SparseCUDA: isnan_sparse

- func: is_distributed(Tensor self) -> bool
  use_c10_dispatcher: full
  variants: function, method
  device_guard: False

- func: is_floating_point(Tensor self) -> bool
  use_c10_dispatcher: full
  variants: function, method
  device_guard: False

- func: is_complex(Tensor self) -> bool
  use_c10_dispatcher: full
  variants: function, method
  device_guard: False

- func: is_nonzero(Tensor self) -> bool
  use_c10_dispatcher: full
  variants: function, method
  device_guard: False

- func: is_same_size(Tensor self, Tensor other) -> bool
  use_c10_dispatcher: full
  variants: function, method
  device_guard: False

- func: is_signed(Tensor self) -> bool
  use_c10_dispatcher: full
  variants: function, method
  device_guard: False

- func: kl_div(Tensor self, Tensor target, int reduction=Mean, *, bool log_target=False) -> Tensor
  use_c10_dispatcher: full

- func: kl_div_backward(Tensor grad_output, Tensor self, Tensor target, int reduction=Mean, *, bool log_target=False) -> Tensor
  use_c10_dispatcher: full
  dispatch:
    CPU: kl_div_backward_cpu
    CUDA: kl_div_backward_cuda

- func: kthvalue(Tensor self, int k, int dim=-1, bool keepdim=False) -> (Tensor values, Tensor indices)
  use_c10_dispatcher: full
  variants: function, method

- func: kthvalue.values(Tensor self, int k, int dim=-1, bool keepdim=False, *, Tensor(a!) values, Tensor(b!) indices) -> (Tensor(a!) values, Tensor(b!) indices)
  dispatch:
    CPU: kthvalue_out_cpu
    CUDA: kthvalue_out_cuda

- func: kthvalue.dimname(Tensor self, int k, Dimname dim, bool keepdim=False) -> (Tensor values, Tensor indices)
  variants: function, method

- func: kthvalue.dimname_out(Tensor self, int k, Dimname dim, bool keepdim=False, *, Tensor(a!) values, Tensor(b!) indices) -> (Tensor(a!) values, Tensor(b!) indices)

- func: layer_norm(Tensor input, int[] normalized_shape, Tensor? weight=None, Tensor? bias=None, float eps=1e-05, bool cudnn_enable=True) -> Tensor

- func: native_layer_norm(Tensor input, Tensor? weight, Tensor? bias, int M, int N, float eps) -> (Tensor, Tensor, Tensor)
  dispatch:
    CPU: layer_norm_cpu
    CUDA: layer_norm_cuda

- func: native_layer_norm_backward(Tensor grad_out, Tensor input, Tensor mean, Tensor rstd, Tensor? weight, int M, int N, bool[3] output_mask) -> (Tensor, Tensor, Tensor)
  dispatch:
    CPU: layer_norm_backward_cpu
    CUDA: layer_norm_backward_cuda

- func: linear(Tensor input, Tensor weight, Tensor? bias=None) -> Tensor
  python_module: nn

- func: mkldnn_linear(Tensor input, Tensor weight, Tensor? bias=None) -> Tensor
  python_module: nn
  dispatch:
    MkldnnCPU: mkldnn_linear

- func: fbgemm_linear_int8_weight_fp32_activation(Tensor input, Tensor weight, Tensor packed, Tensor col_offsets, Scalar weight_scale, Scalar weight_zero_point, Tensor bias) -> Tensor
  use_c10_dispatcher: full

- func: fbgemm_linear_int8_weight(Tensor input, Tensor weight, Tensor packed, Tensor col_offsets, Scalar weight_scale, Scalar weight_zero_point, Tensor bias) -> Tensor
  use_c10_dispatcher: full

- func: fbgemm_linear_quantize_weight(Tensor input) -> (Tensor, Tensor, float, int)
  use_c10_dispatcher: full

- func: fbgemm_pack_gemm_matrix_fp16(Tensor input) -> Tensor
  use_c10_dispatcher: full

- func: fbgemm_linear_fp16_weight_fp32_activation(Tensor input, Tensor packed_weight, Tensor bias) -> Tensor
  use_c10_dispatcher: full

- func: fbgemm_linear_fp16_weight(Tensor input, Tensor packed_weight, Tensor bias) -> Tensor
  use_c10_dispatcher: full

- func: fbgemm_pack_quantized_matrix(Tensor input) -> Tensor
  use_c10_dispatcher: full

- func: fbgemm_pack_quantized_matrix.KN(Tensor input, int K, int N) -> Tensor
  use_c10_dispatcher: full

- func: linspace(Scalar start, Scalar end, int steps=100, *, ScalarType? dtype=None, Layout? layout=None, Device? device=None, bool? pin_memory=None) -> Tensor
  use_c10_dispatcher: full

- func: linspace.out(Scalar start, Scalar end, int steps=100, *, Tensor(a!) out) -> Tensor(a!)
  dispatch:
    CPU: linspace_cpu_out
    CUDA: linspace_cuda_out

- func: log(Tensor self) -> Tensor
  use_c10_dispatcher: full
  variants: function, method

- func: log_(Tensor(a!) self) -> Tensor(a!)
  variants: function, method

- func: log.out(Tensor self, *, Tensor(a!) out) -> Tensor(a!)
  dispatch:
    CPU, CUDA: log_out

- func: log10(Tensor self) -> Tensor
  use_c10_dispatcher: full
  variants: function, method

- func: log10_(Tensor(a!) self) -> Tensor(a!)
  variants: function, method

- func: log10.out(Tensor self, *, Tensor(a!) out) -> Tensor(a!)
  dispatch:
    CPU, CUDA: log10_out

- func: log1p(Tensor self) -> Tensor
  use_c10_dispatcher: full
  variants: function, method

- func: log1p_(Tensor(a!) self) -> Tensor(a!)
  variants: function, method
  dispatch:
    CPU, CUDA: log1p_
    SparseCPU, SparseCUDA: log1p_sparse_

- func: log1p.out(Tensor self, *, Tensor(a!) out) -> Tensor(a!)
  dispatch:
    CPU, CUDA: log1p_out
    SparseCPU, SparseCUDA: log1p_out_sparse

- func: log2(Tensor self) -> Tensor
  use_c10_dispatcher: full
  variants: function, method

- func: log2_(Tensor(a!) self) -> Tensor(a!)
  variants: function, method

- func: log2.out(Tensor self, *, Tensor(a!) out) -> Tensor(a!)
  dispatch:
    CPU, CUDA: log2_out

- func: logaddexp.out(Tensor self, Tensor other, *, Tensor(a!) out) -> Tensor(a!)

- func: logaddexp(Tensor self, Tensor other) -> Tensor
  use_c10_dispatcher: full
  variants: method, function

- func: logaddexp2.out(Tensor self, Tensor other, *, Tensor(a!) out) -> Tensor(a!)

- func: logaddexp2(Tensor self, Tensor other) -> Tensor
  use_c10_dispatcher: full
  variants: method, function

- func: logdet(Tensor self) -> Tensor
  use_c10_dispatcher: full
  variants: function, method

- func: logspace(Scalar start, Scalar end, int steps=100, float base=10.0, *, ScalarType? dtype=None, Layout? layout=None, Device? device=None, bool? pin_memory=None) -> Tensor
  use_c10_dispatcher: full

- func: logspace.out(Scalar start, Scalar end, int steps=100, float base=10.0, *, Tensor(a!) out) -> Tensor(a!)
  dispatch:
    CPU: logspace_cpu_out
    CUDA: logspace_cuda_out

# log_softmax allows positional dtype, unlike most operators, because kwonly is BC-breaking when loading jit models.
- func: log_softmax.int(Tensor self, int dim, ScalarType? dtype=None) -> Tensor
  use_c10_dispatcher: full
  variants: function, method

- func: log_softmax.Dimname(Tensor self, Dimname dim, *, ScalarType? dtype=None) -> Tensor
  variants: function, method

- func: _log_softmax(Tensor self, int dim, bool half_to_float) -> Tensor
  use_c10_dispatcher: full
  dispatch:
    CPU: log_softmax_cpu
    CUDA: log_softmax_cuda

- func: _log_softmax_backward_data(Tensor grad_output, Tensor output, int dim, Tensor self) -> Tensor
  use_c10_dispatcher: full
  dispatch:
    CPU: log_softmax_backward_cpu
    CUDA: log_softmax_backward_cuda

- func: _logcumsumexp(Tensor self, int dim) -> Tensor
  use_c10_dispatcher: full
  dispatch:
    CPU: _logcumsumexp_cpu
    CUDA: _logcumsumexp_cuda

- func: _logcumsumexp.out(Tensor self, int dim, *, Tensor(a!) out) -> Tensor(a!)
  dispatch:
    CPU: _logcumsumexp_out_cpu
    CUDA: _logcumsumexp_out_cuda

- func: logcumsumexp(Tensor self, int dim) -> Tensor
  variants: function, method

- func: logcumsumexp.out(Tensor self, int dim, *, Tensor(a!) out) -> Tensor(a!)

- func: logcumsumexp.dimname(Tensor self, Dimname dim) -> Tensor
  variants: function, method

- func: logcumsumexp.dimname_out(Tensor self, Dimname dim, *, Tensor(a!) out) -> Tensor(a!)

- func: logsumexp(Tensor self, int[1] dim, bool keepdim=False) -> Tensor
  use_c10_dispatcher: full
  variants: function, method

- func: logsumexp.out(Tensor self, int[1] dim, bool keepdim=False, *, Tensor(a!) out) -> Tensor(a!)

- func: logsumexp.names(Tensor self, Dimname[1] dim, bool keepdim=False) -> Tensor
  variants: function, method

- func: logsumexp.names_out(Tensor self, Dimname[1] dim, bool keepdim=False, *, Tensor(a!) out) -> Tensor(a!)

- func: margin_ranking_loss(Tensor input1, Tensor input2, Tensor target, float margin=0.0, int reduction=Mean) -> Tensor
  use_c10_dispatcher: full

- func: matmul(Tensor self, Tensor other) -> Tensor
  use_c10_dispatcher: full
  variants: function, method

- func: matmul.out(Tensor self, Tensor other, *, Tensor(a!) out) -> Tensor(a!)

- func: matrix_rank.tol(Tensor self, float tol, bool symmetric=False) -> Tensor
  use_c10_dispatcher: full

- func: matrix_rank(Tensor self, bool symmetric=False) -> Tensor
  use_c10_dispatcher: full

- func: matrix_power(Tensor self, int n) -> Tensor
  use_c10_dispatcher: full
  variants: function, method

- func: max.dim(Tensor self, int dim, bool keepdim=False) -> (Tensor values, Tensor indices)
  use_c10_dispatcher: full
  variants: function, method

- func: max.dim_max(Tensor self, int dim, bool keepdim=False, *, Tensor(a!) max, Tensor(b!) max_values) -> (Tensor(a!) values, Tensor(b!) indices)

- func: max_values(Tensor self, int[1] dim, bool keepdim=False) -> Tensor
  use_c10_dispatcher: full
  variants: function, method

- func: max.names_dim(Tensor self, Dimname dim, bool keepdim=False) -> (Tensor values, Tensor indices)
  variants: function, method

- func: max.names_dim_max(Tensor self, Dimname dim, bool keepdim=False, *, Tensor(a!) max, Tensor(b!) max_values) -> (Tensor(a!) values, Tensor(b!) indices)

- func: max_values.names(Tensor self, Dimname[1] dim, bool keepdim=False) -> Tensor
  variants: function, method

# Return: (Tensor output, Tensor indices)
- func: max_pool1d_with_indices(Tensor self, int[1] kernel_size, int[1] stride=[], int[1] padding=0, int[1] dilation=1, bool ceil_mode=False) -> (Tensor, Tensor)
  use_c10_dispatcher: full

- func: max_pool1d(Tensor self, int[1] kernel_size, int[1] stride=[], int[1] padding=0, int[1] dilation=1, bool ceil_mode=False) -> Tensor
  use_c10_dispatcher: full

- func: max_pool2d(Tensor self, int[2] kernel_size, int[2] stride=[], int[2] padding=0, int[2] dilation=1, bool ceil_mode=False) -> Tensor
  use_c10_dispatcher: full

- func: mkldnn_max_pool2d(Tensor self, int[2] kernel_size, int[2] stride=[], int[2] padding=0, int[2] dilation=1, bool ceil_mode=False) -> Tensor
  use_c10_dispatcher: full
  dispatch:
    MkldnnCPU: mkldnn_max_pool2d

- func: quantized_max_pool2d(Tensor self, int[2] kernel_size, int[2] stride=[], int[2] padding=0, int[2] dilation=1, bool ceil_mode=False) -> Tensor
  use_c10_dispatcher: full
  dispatch:
    QuantizedCPU: quantized_max_pool2d

- func: max_pool3d(Tensor self, int[3] kernel_size, int[3] stride=[], int[3] padding=0, int[3] dilation=1, bool ceil_mode=False) -> Tensor
  use_c10_dispatcher: full

# The CPU and GPU dispatch variants are named weirdly here because otherwise there
# are namespacing issues in C++
- func: mean(Tensor self, *, ScalarType? dtype=None) -> Tensor
  use_c10_dispatcher: full
  variants: function, method
  dispatch:
    CPU, CUDA: mean_cpu_gpu
    QuantizedCPU: quantized_mean_cpu

- func: mean.dim(Tensor self, int[1] dim, bool keepdim=False, *, ScalarType? dtype=None) -> Tensor
  use_c10_dispatcher: full
  variants: function, method
  dispatch:
    CPU, CUDA: mean_cpu_gpu
    QuantizedCPU: quantized_mean_cpu
    Vulkan: mean_vulkan

- func: mean.out(Tensor self, int[1] dim, bool keepdim=False, *, ScalarType? dtype=None, Tensor(a!) out) -> Tensor(a!)
  dispatch:
    CPU, CUDA: mean_out_cpu_gpu
    QuantizedCPU: quantized_mean_out_cpu

- func: mean.names_dim(Tensor self, Dimname[1] dim, bool keepdim=False, *, ScalarType? dtype=None) -> Tensor
  variants: function, method

- func: mean.names_out(Tensor self, Dimname[1] dim, bool keepdim=False, *, ScalarType? dtype=None, Tensor(a!) out) -> Tensor(a!)

- func: median.dim(Tensor self, int dim, bool keepdim=False) -> (Tensor values, Tensor indices)
  use_c10_dispatcher: full
  variants: function, method

- func: median.dim_values(Tensor self, int dim, bool keepdim=False, *, Tensor(a!) values, Tensor(b!) indices) -> (Tensor(a!) values, Tensor(b!) indices)

- func: median.names_dim(Tensor self, Dimname dim, bool keepdim=False) -> (Tensor values, Tensor indices)
  variants: function, method

- func: median.names_dim_values(Tensor self, Dimname dim, bool keepdim=False, *, Tensor(a!) values, Tensor(b!) indices) -> (Tensor(a!) values, Tensor(b!) indices)

- func: min.dim(Tensor self, int dim, bool keepdim=False) -> (Tensor values, Tensor indices)
  use_c10_dispatcher: full
  variants: function, method

- func: min.dim_min(Tensor self, int dim, bool keepdim=False, *, Tensor(a!) min, Tensor(b!) min_indices) -> (Tensor(a!) values, Tensor(b!) indices)

- func: min_values(Tensor self, int[1] dim, bool keepdim=False) -> Tensor
  use_c10_dispatcher: full
  variants: function, method

- func: min.names_dim(Tensor self, Dimname dim, bool keepdim=False) -> (Tensor values, Tensor indices)
  variants: function, method

- func: min.names_dim_min(Tensor self, Dimname dim, bool keepdim=False, *, Tensor(a!) min, Tensor(b!) min_indices) -> (Tensor(a!) values, Tensor(b!) indices)

- func: min_values.names(Tensor self, Dimname[1] dim, bool keepdim=False) -> Tensor
  variants: function, method

- func: mkldnn_convolution(Tensor self, Tensor weight, Tensor? bias, int[] padding, int[] stride, int[] dilation, int groups) -> Tensor

- func: mkldnn_convolution_backward_input(int[] self_size, Tensor grad_output, Tensor weight, int[] padding, int[] stride, int[] dilation, int groups, bool bias_defined) -> Tensor
  use_c10_dispatcher: full

- func: mkldnn_convolution_backward_weights(int[] weight_size, Tensor grad_output, Tensor self, int[] padding, int[] stride, int[] dilation, int groups, bool bias_defined) -> (Tensor, Tensor)
  use_c10_dispatcher: full

- func: mkldnn_convolution_backward(Tensor self, Tensor grad_output, Tensor weight, int[] padding, int[] stride, int[] dilation, int groups, bool[3] output_mask) -> (Tensor, Tensor, Tensor)
  use_c10_dispatcher: full

- func: miopen_batch_norm(Tensor input, Tensor weight, Tensor? bias, Tensor? running_mean, Tensor? running_var, bool training, float exponential_average_factor, float epsilon) -> (Tensor, Tensor, Tensor)
  dispatch:
    CUDA: miopen_batch_norm

- func: miopen_batch_norm_backward(Tensor input, Tensor grad_output, Tensor weight, Tensor? running_mean, Tensor? running_var, Tensor? save_mean, Tensor? save_var, float epsilon) -> (Tensor, Tensor, Tensor)
  dispatch:
    CUDA: miopen_batch_norm_backward

- func: miopen_convolution(Tensor self, Tensor weight, Tensor? bias, int[] padding, int[] stride, int[] dilation, int groups, bool benchmark, bool deterministic) -> Tensor
  dispatch:
    CUDA: miopen_convolution

- func: miopen_convolution_backward_input(int[] self_size, Tensor grad_output, Tensor weight, int[] padding, int[] stride, int[] dilation, int groups, bool benchmark, bool deterministic) -> Tensor
  use_c10_dispatcher: full
  dispatch:
    CUDA: miopen_convolution_backward_input

- func: miopen_convolution_backward(Tensor self, Tensor grad_output, Tensor weight, int[] padding, int[] stride, int[] dilation, int groups, bool benchmark, bool deterministic, bool[3] output_mask) -> (Tensor, Tensor, Tensor)
  use_c10_dispatcher: full
  dispatch:
    CUDA: miopen_convolution_backward

- func: miopen_convolution_backward_bias(Tensor grad_output) -> Tensor
  use_c10_dispatcher: full
  dispatch:
    CUDA: miopen_convolution_backward_bias

- func: miopen_convolution_backward_weight(int[] weight_size, Tensor grad_output, Tensor self, int[] padding, int[] stride, int[] dilation, int groups, bool benchmark, bool deterministic) -> Tensor
  use_c10_dispatcher: full
  dispatch:
    CUDA: miopen_convolution_backward_weight

- func: miopen_convolution_transpose(Tensor self, Tensor weight, Tensor? bias, int[] padding, int[] output_padding, int[] stride, int[] dilation, int groups, bool benchmark, bool deterministic) -> Tensor
  dispatch:
    CUDA: miopen_convolution_transpose

# NB: output_padding not strictly needed here, but it's helpful for the float
# backwards
- func: miopen_convolution_transpose_backward(Tensor self, Tensor grad_output, Tensor weight, int[] padding, int[] output_padding, int[] stride, int[] dilation, int groups, bool benchmark, bool deterministic, bool[3] output_mask) -> (Tensor, Tensor, Tensor)
  use_c10_dispatcher: full
  dispatch:
    CUDA: miopen_convolution_transpose_backward

- func: miopen_convolution_transpose_backward_input(Tensor grad_output, Tensor weight, int[] padding, int[] stride, int[] dilation, int groups, bool benchmark, bool deterministic) -> Tensor
  use_c10_dispatcher: full
  dispatch:
    CUDA: miopen_convolution_transpose_backward_input

- func: miopen_convolution_transpose_backward_weight(int[] weight_size, Tensor grad_output, Tensor self, int[] padding, int[] stride, int[] dilation, int groups, bool benchmark, bool deterministic) -> Tensor
  use_c10_dispatcher: full
  dispatch:
    CUDA: miopen_convolution_transpose_backward_weight

- func: miopen_depthwise_convolution(Tensor self, Tensor weight, Tensor? bias, int[] padding, int[] stride, int[] dilation, int groups, bool benchmark, bool deterministic) -> Tensor
  dispatch:
    CUDA: miopen_depthwise_convolution

- func: miopen_depthwise_convolution_backward_input(int[] self_size, Tensor grad_output, Tensor weight, int[] padding, int[] stride, int[] dilation, int groups, bool benchmark, bool deterministic) -> Tensor
  use_c10_dispatcher: full
  dispatch:
    CUDA: miopen_depthwise_convolution_backward_input

- func: miopen_depthwise_convolution_backward(Tensor self, Tensor grad_output, Tensor weight, int[] padding, int[] stride, int[] dilation, int groups, bool benchmark, bool deterministic, bool[3] output_mask) -> (Tensor, Tensor, Tensor)
  use_c10_dispatcher: full
  dispatch:
    CUDA: miopen_depthwise_convolution_backward

- func: miopen_depthwise_convolution_backward_weight(int[] weight_size, Tensor grad_output, Tensor self, int[] padding, int[] stride, int[] dilation, int groups, bool benchmark, bool deterministic) -> Tensor
  use_c10_dispatcher: full
  dispatch:
    CUDA: miopen_depthwise_convolution_backward_weight

- func: miopen_rnn(Tensor input, Tensor[] weight, int weight_stride0, Tensor hx, Tensor? cx, int mode, int hidden_size, int num_layers, bool batch_first, float dropout, bool train, bool bidirectional, int[] batch_sizes, Tensor? dropout_state) -> (Tensor, Tensor, Tensor, Tensor, Tensor)
  dispatch:
    CUDA: miopen_rnn

- func: miopen_rnn_backward(Tensor input, Tensor[] weight, int weight_stride0, Tensor weight_buf, Tensor hx, Tensor? cx, Tensor output, Tensor? grad_output, Tensor? grad_hy, Tensor? grad_cy, int mode, int hidden_size, int num_layers, bool batch_first, float dropout, bool train, bool bidirectional, int[] batch_sizes, Tensor? dropout_state, Tensor reserve, bool[4] output_mask) -> (Tensor, Tensor, Tensor, Tensor[])
  dispatch:
    CUDA: miopen_rnn_backward

- func: mm(Tensor self, Tensor mat2) -> Tensor
  use_c10_dispatcher: full
  variants: function, method
  dispatch:
    CPU: mm_cpu
    CUDA: mm_cuda
    SparseCPU, SparseCUDA: _sparse_mm

- func: mm.out(Tensor self, Tensor mat2, *, Tensor(a!) out) -> Tensor(a!)
  dispatch:
    CPU: mm_cpu_out
    CUDA: mm_out_cuda
    SparseCPU, SparseCUDA: _sparse_mm_out

- func: _sparse_mm(Tensor sparse, Tensor dense) -> Tensor
  use_c10_dispatcher: full

- func: mode(Tensor self, int dim=-1, bool keepdim=False) -> (Tensor values, Tensor indices)
  use_c10_dispatcher: full
  variants: function, method

- func: mode.values(Tensor self, int dim=-1, bool keepdim=False, *, Tensor(a!) values, Tensor(b!) indices) -> (Tensor(a!) values, Tensor(b!) indices)

- func: mode.dimname(Tensor self, Dimname dim, bool keepdim=False) -> (Tensor values, Tensor indices)
  variants: function, method

- func: mode.dimname_out(Tensor self, Dimname dim, bool keepdim=False, *, Tensor(a!) values, Tensor(b!) indices) -> (Tensor(a!) values, Tensor(b!) indices)

- func: mul.Tensor(Tensor self, Tensor other) -> Tensor
  use_c10_dispatcher: full
  variants: function, method
  dispatch:
    CPU, CUDA: mul
    SparseCPU, SparseCUDA: mul_sparse
    MkldnnCPU: mkldnn_mul

- func: mul_.Tensor(Tensor(a!) self, Tensor other) -> Tensor(a!)
  variants: method
  dispatch:
    CPU, CUDA: mul_
    SparseCPU, SparseCUDA: mul_sparse_
    MkldnnCPU: mkldnn_mul_

- func: mul.out(Tensor self, Tensor other, *, Tensor(a!) out) -> Tensor(a!)
  dispatch:
    CPU, CUDA: mul_out
    SparseCPU: mul_out_sparse_cpu
    SparseCUDA: mul_out_sparse_cuda
    MkldnnCPU: mkldnn_mul_out

  # For C++ only, until we have conversion from C++ numbers to Tensor
- func: mul.Scalar(Tensor self, Scalar other) -> Tensor
  use_c10_dispatcher: full
  variants: function, method

- func: mul_.Scalar(Tensor(a!) self, Scalar other) -> Tensor(a!)
  variants: method

- func: mv(Tensor self, Tensor vec) -> Tensor
  use_c10_dispatcher: full
  variants: function, method
  dispatch:
    CPU, CUDA: mv
    SparseCPU, SparseCUDA: mv_sparse

- func: mv.out(Tensor self, Tensor vec, *, Tensor(a!) out) -> Tensor(a!)

- func: mvlgamma(Tensor self, int p) -> Tensor
  use_c10_dispatcher: full
  variants: function, method

- func: mvlgamma_(Tensor(a!) self, int p) -> Tensor(a!)
  variants: method

- func: narrow_copy(Tensor self, int dim, int start, int length) -> Tensor
  use_c10_dispatcher: full
  variants: method
  dispatch:
    CPU, CUDA: narrow_copy_dense
    SparseCPU, SparseCUDA: narrow_copy_sparse

- func: narrow(Tensor(a) self, int dim, int start, int length) -> Tensor(a)
  use_c10_dispatcher: full
  variants: function, method
  device_guard: False

- func: narrow.Tensor(Tensor(a) self, int dim, Tensor start, int length) -> Tensor(a)
  use_c10_dispatcher: full
  variants: function, method
  device_guard: False

- func: native_batch_norm(Tensor input, Tensor? weight, Tensor? bias, Tensor? running_mean, Tensor? running_var, bool training, float momentum, float eps) -> (Tensor, Tensor, Tensor)
  dispatch:
    CPU: batch_norm_cpu
    CUDA: batch_norm_cuda
    MkldnnCPU: mkldnn_batch_norm

- func: native_batch_norm.out(Tensor input, Tensor? weight, Tensor? bias, Tensor? running_mean, Tensor? running_var, bool training, float momentum, float eps, *, Tensor(a!) out, Tensor(b!) save_mean, Tensor(c!) save_invstd) -> (Tensor(a!), Tensor(b!), Tensor(c!))
  dispatch:
    CUDA: batch_norm_cuda_out

- func: batch_norm_stats(Tensor input, float eps) -> (Tensor, Tensor)
  use_c10_dispatcher: full
  dispatch:
    CUDA: batch_norm_stats_cuda

- func: batch_norm_elemt(Tensor input, Tensor? weight, Tensor? bias, Tensor mean, Tensor invstd, float eps) -> Tensor
  dispatch:
    CUDA: batch_norm_elemt_cuda

- func: batch_norm_elemt.out(Tensor input, Tensor? weight, Tensor? bias, Tensor mean, Tensor invstd, float eps, *, Tensor(a!) out) -> Tensor(a!)
  dispatch:
    CUDA: batch_norm_elemt_cuda_out

# for backward compatibility
- func: batch_norm_gather_stats(Tensor input, Tensor mean, Tensor invstd, Tensor? running_mean, Tensor? running_var, float momentum, float eps, int count) -> (Tensor, Tensor)
  dispatch:
    CUDA: batch_norm_gather_stats_cuda

- func: batch_norm_gather_stats_with_counts(Tensor input, Tensor mean, Tensor invstd, Tensor? running_mean, Tensor? running_var, float momentum, float eps, Tensor counts) -> (Tensor, Tensor)
  dispatch:
    CUDA: batch_norm_gather_stats_with_counts_cuda

- func: native_batch_norm_backward(Tensor grad_out, Tensor input, Tensor? weight, Tensor? running_mean, Tensor? running_var, Tensor? save_mean, Tensor? save_invstd, bool train, float eps, bool[3] output_mask) -> (Tensor, Tensor, Tensor)
  dispatch:
    CPU: batch_norm_backward_cpu
    CUDA: batch_norm_backward_cuda

- func: batch_norm_backward_reduce(Tensor grad_out, Tensor input, Tensor mean, Tensor invstd, Tensor? weight, bool input_g, bool weight_g, bool bias_g) -> (Tensor, Tensor, Tensor, Tensor)
  dispatch:
    CUDA: batch_norm_backward_reduce_cuda

- func: batch_norm_backward_elemt(Tensor grad_out, Tensor input, Tensor mean, Tensor invstd, Tensor? weight, Tensor mean_dy, Tensor mean_dy_xmu) -> Tensor
  dispatch:
    CUDA: batch_norm_backward_elemt_cuda

- func: batch_norm_update_stats(Tensor input, Tensor? running_mean, Tensor? running_var, float momentum) -> (Tensor, Tensor)
  dispatch:
    CPU: batch_norm_update_stats_cpu
    CUDA: batch_norm_update_stats_cuda

- func: is_vulkan_available() -> bool
  use_c10_dispatcher: full

- func: _nnpack_available() -> bool
  use_c10_dispatcher: full

- func: _nnpack_spatial_convolution(Tensor input, Tensor weight, Tensor? bias, int[2] padding, int[2] stride=1) -> Tensor
  variants: function

- func: _nnpack_spatial_convolution_backward(Tensor input, Tensor grad_output, Tensor weight, int[2] padding, bool[3] output_mask) -> (Tensor, Tensor, Tensor)
  use_c10_dispatcher: full
  variants: function

- func: _nnpack_spatial_convolution_backward_input(Tensor input, Tensor grad_output, Tensor weight, int[2] padding) -> Tensor
  use_c10_dispatcher: full
  variants: function

- func: _nnpack_spatial_convolution_backward_weight(Tensor input, int[] weightsize, Tensor grad_output, int[2] padding) -> Tensor
  use_c10_dispatcher: full
  variants: function

- func: ones.names(int[] size, *, Dimname[]? names, ScalarType? dtype=None, Layout? layout=None, Device? device=None, bool? pin_memory=None) -> Tensor
  device_guard: False

- func: ones(int[] size, *, ScalarType? dtype=None, Layout? layout=None, Device? device=None, bool? pin_memory=None) -> Tensor
  use_c10_dispatcher: full

- func: ones.out(int[] size, *, Tensor(a!) out) -> Tensor(a!)

- func: ones_like(Tensor self, *, ScalarType? dtype=None, Layout? layout=None, Device? device=None, bool? pin_memory=None, MemoryFormat? memory_format=None) -> Tensor
  use_c10_dispatcher: full

- func: pairwise_distance(Tensor x1, Tensor x2, float p=2, float eps=1e-06, bool keepdim=False) -> Tensor
  use_c10_dispatcher: full

- func: cdist(Tensor x1, Tensor x2, float p=2, int? compute_mode=None) -> Tensor
  use_c10_dispatcher: full

- func: _euclidean_dist(Tensor x1, Tensor x2) -> Tensor
  use_c10_dispatcher: full

- func: _cdist_forward(Tensor x1, Tensor x2, float p, int? compute_mode) -> Tensor
  use_c10_dispatcher: full

- func: _cdist_backward(Tensor grad, Tensor x1, Tensor x2, float p, Tensor cdist) -> Tensor
  use_c10_dispatcher: full

- func: pdist(Tensor self, float p=2) -> Tensor
  use_c10_dispatcher: full

- func: _pdist_forward(Tensor self, float p=2) -> Tensor
  use_c10_dispatcher: full

- func: _pdist_backward(Tensor grad, Tensor self, float p, Tensor pdist) -> Tensor
  use_c10_dispatcher: full

- func: cosine_similarity(Tensor x1, Tensor x2, int dim=1, float eps=1e-08) -> Tensor
  use_c10_dispatcher: full
  variants: function

- func: permute(Tensor(a) self, int[] dims) -> Tensor(a)
  use_c10_dispatcher: full
  variants: method  # This is method-only to match the previous tensor API. In the future we could make this a function too.

# Only exposed from C++ -- in Python,
# we expose it as an attribute `T`, not a function.
#
# I'd like to name this "T" in C++ too, but
# calling a native function "T" causes undefined
# behavior on Windows, for reasons I don't understand
# (maybe related to capital letter collation somehow...)
- func: numpy_T(Tensor(a) self) -> Tensor(a)
  use_c10_dispatcher: full
  variants: method

- func: pixel_shuffle(Tensor self, int upscale_factor) -> Tensor
  use_c10_dispatcher: full

- func: channel_shuffle(Tensor self, int groups) -> Tensor
  use_c10_dispatcher: full
  dispatch:
    CPU: channel_shuffle
    QuantizedCPU: quantized_channel_shuffle

- func: is_pinned(Tensor self) -> bool
  use_c10_dispatcher: full
  variants: method

- func: pin_memory(Tensor(a) self) -> Tensor(a)
  use_c10_dispatcher: full
  variants: method

- func: pinverse(Tensor self, float rcond=1e-15) -> Tensor
  use_c10_dispatcher: full
  variants: function, method

- func: poisson_nll_loss(Tensor input, Tensor target, bool log_input, bool full, float eps, int reduction) -> Tensor
  use_c10_dispatcher: full
  variants: function

- func: rad2deg(Tensor self) -> Tensor
  use_c10_dispatcher: full
  variants: function, method
  supports_named_tensor: True

- func: rad2deg_(Tensor(a!) self) -> Tensor(a!)
  variants: function, method
  supports_named_tensor: True

- func: rad2deg.out(Tensor self, *, Tensor(a!) out) -> Tensor(a!)
  supports_named_tensor: True

- func: deg2rad(Tensor self) -> Tensor
  use_c10_dispatcher: full
  variants: function, method
  supports_named_tensor: True

- func: deg2rad_(Tensor(a!) self) -> Tensor(a!)
  variants: function, method
  supports_named_tensor: True

- func: deg2rad.out(Tensor self, *, Tensor(a!) out) -> Tensor(a!)
  supports_named_tensor: True

- func: scalar_tensor(Scalar s, *, ScalarType? dtype=None, Layout? layout=None, Device? device=None, bool? pin_memory=None) -> Tensor
  use_c10_dispatcher: full

- func: rand.names(int[] size, *, Dimname[]? names, ScalarType? dtype=None, Layout? layout=None, Device? device=None, bool? pin_memory=None) -> Tensor
  device_guard: False

- func: rand.generator_with_names(int[] size, *, Generator? generator, Dimname[]? names, ScalarType? dtype=None, Layout? layout=None, Device? device=None, bool? pin_memory=None) -> Tensor
  device_guard: False

- func: rand(int[] size, *, ScalarType? dtype=None, Layout? layout=None, Device? device=None, bool? pin_memory=None) -> Tensor
  use_c10_dispatcher: full

- func: rand.generator(int[] size, *, Generator? generator, ScalarType? dtype=None, Layout? layout=None, Device? device=None, bool? pin_memory=None) -> Tensor

- func: rand.out(int[] size, *, Tensor(a!) out) -> Tensor(a!)

- func: rand.generator_out(int[] size, *, Generator? generator, Tensor(a!) out) -> Tensor(a!)

- func: rand_like(Tensor self, *, ScalarType? dtype=None, Layout? layout=None, Device? device=None, bool? pin_memory=None, MemoryFormat? memory_format=None) -> Tensor
  use_c10_dispatcher: full

- func: randint(int high, int[] size, *, ScalarType? dtype=None, Layout? layout=None, Device? device=None, bool? pin_memory=None) -> Tensor
  use_c10_dispatcher: full

- func: randint.generator(int high, int[] size, *, Generator? generator, ScalarType? dtype=None, Layout? layout=None, Device? device=None, bool? pin_memory=None) -> Tensor

- func: randint.low(int low, int high, int[] size, *, ScalarType? dtype=None, Layout? layout=None, Device? device=None, bool? pin_memory=None) -> Tensor
  use_c10_dispatcher: full

- func: randint.low_generator(int low, int high, int[] size, *, Generator? generator, ScalarType? dtype=None, Layout? layout=None, Device? device=None, bool? pin_memory=None) -> Tensor

- func: randint.out(int high, int[] size, *, Tensor(a!) out) -> Tensor(a!)

- func: randint.generator_out(int high, int[] size, *, Generator? generator, Tensor(a!) out) -> Tensor(a!)

- func: randint.low_out(int low, int high, int[] size, *, Tensor(a!) out) -> Tensor(a!)

- func: randint.low_generator_out(int low, int high, int[] size, *, Generator? generator, Tensor(a!) out) -> Tensor(a!)

- func: randint_like(Tensor self, int high, *, ScalarType? dtype=None, Layout? layout=None, Device? device=None, bool? pin_memory=None, MemoryFormat? memory_format=None) -> Tensor
  use_c10_dispatcher: full

- func: randint_like.low_dtype(Tensor self, int low, int high, *, ScalarType? dtype=None, Layout? layout=None, Device? device=None, bool? pin_memory=None, MemoryFormat? memory_format=None) -> Tensor
  use_c10_dispatcher: full

- func: randn(int[] size, *, ScalarType? dtype=None, Layout? layout=None, Device? device=None, bool? pin_memory=None) -> Tensor
  use_c10_dispatcher: full

- func: randn.generator(int[] size, *, Generator? generator, ScalarType? dtype=None, Layout? layout=None, Device? device=None, bool? pin_memory=None) -> Tensor

- func: randn.names(int[] size, *, Dimname[]? names, ScalarType? dtype=None, Layout? layout=None, Device? device=None, bool? pin_memory=None) -> Tensor
  device_guard: False

- func: randn.generator_with_names(int[] size, *, Generator? generator, Dimname[]? names, ScalarType? dtype=None, Layout? layout=None, Device? device=None, bool? pin_memory=None) -> Tensor
  device_guard: False

- func: randn.out(int[] size, *, Tensor(a!) out) -> Tensor(a!)

- func: randn.generator_out(int[] size, *, Generator? generator, Tensor(a!) out) -> Tensor(a!)

- func: randn_like(Tensor self, *, ScalarType? dtype=None, Layout? layout=None, Device? device=None, bool? pin_memory=None, MemoryFormat? memory_format=None) -> Tensor
  use_c10_dispatcher: full

- func: randperm(int n, *, ScalarType? dtype=None, Layout? layout=None, Device? device=None, bool? pin_memory=None) -> Tensor
  use_c10_dispatcher: full

- func: randperm.generator(int n, *, Generator? generator, ScalarType? dtype=None, Layout? layout=None, Device? device=None, bool? pin_memory=None) -> Tensor

- func: randperm.out(int n, *, Tensor(a!) out) -> Tensor(a!)

- func: randperm.generator_out(int n, *, Generator? generator, Tensor(a!) out) -> Tensor(a!)
  dispatch:
    CPU: randperm_out_cpu
    CUDA: randperm_out_cuda

- func: range.step(Scalar start, Scalar end, Scalar step=1, *, ScalarType? dtype=None, Layout? layout=None, Device? device=None, bool? pin_memory=None) -> Tensor
  use_c10_dispatcher: full

- func: range(Scalar start, Scalar end, *, ScalarType? dtype=None, Layout? layout=None, Device? device=None, bool? pin_memory=None) -> Tensor
  use_c10_dispatcher: full

- func: range.out(Scalar start, Scalar end, Scalar step=1, *, Tensor(a!) out) -> Tensor(a!)
  dispatch:
    CPU: range_cpu_out
    CUDA: range_cuda_out

- func: reciprocal(Tensor self) -> Tensor
  use_c10_dispatcher: full
  variants: function, method

- func: reciprocal_(Tensor(a!) self) -> Tensor(a!)
  variants: function, method

- func: reciprocal.out(Tensor self, *, Tensor(a!) out) -> Tensor(a!)

- func: neg(Tensor self) -> Tensor
  use_c10_dispatcher: full
  variants: function, method

- func: neg_(Tensor(a!) self) -> Tensor(a!)
  variants: function, method

- func: neg.out(Tensor self, *, Tensor(a!) out) -> Tensor(a!)
  dispatch:
    CPU, CUDA: neg_out

- func: repeat(Tensor self, int[] repeats) -> Tensor
  use_c10_dispatcher: full
  variants: method  # This is method-only to match the previous tensor API. In the future we could make this a function too.

- func: repeat_interleave.Tensor(Tensor repeats) -> Tensor
  use_c10_dispatcher: full
  variants: function
  dispatch:
    CPU: repeat_interleave_cpu
    CUDA: repeat_interleave_cuda

- func: repeat_interleave.self_Tensor(Tensor self, Tensor repeats, int? dim=None) -> Tensor
  use_c10_dispatcher: full
  variants: function, method

- func: repeat_interleave.self_int(Tensor self, int repeats, int? dim=None) -> Tensor
  use_c10_dispatcher: full
  variants: function, method

- func: reshape(Tensor(a) self, int[] shape) -> Tensor(a)
  use_c10_dispatcher: full
  variants: function, method
  device_guard: False

- func: _mkldnn_reshape(Tensor self, int[] shape) -> Tensor
  use_c10_dispatcher: full
  device_guard: False
  dispatch:
    MkldnnCPU: mkldnn_reshape

- func: reshape_as(Tensor(a) self, Tensor other) -> Tensor(a)
  use_c10_dispatcher: full
  variants: method
  device_guard: False

- func: round(Tensor self) -> Tensor
  use_c10_dispatcher: full
  variants: function, method

- func: round_(Tensor(a!) self) -> Tensor(a!)
  variants: function, method

- func: round.out(Tensor self, *, Tensor(a!) out) -> Tensor(a!)
  dispatch:
    CPU: round_out
    CUDA: round_out

- func: rrelu(Tensor self, Scalar lower=0.125, Scalar upper=0.3333333333333333, bool training=False, Generator? generator=None) -> Tensor

- func: rrelu_(Tensor(a!) self, Scalar lower=0.125, Scalar upper=0.3333333333333333, bool training=False, Generator? generator=None) -> Tensor(a!)

- func: relu(Tensor self) -> Tensor
  use_c10_dispatcher: full
  variants: function, method
  dispatch:
    CPU, CUDA: relu
    MkldnnCPU: mkldnn_relu
    QuantizedCPU: quantized_relu

- func: relu_(Tensor(a!) self) -> Tensor(a!)
  variants: function, method
  dispatch:
    CPU, CUDA: relu_
    MkldnnCPU: mkldnn_relu_
    QuantizedCPU: quantized_relu_

- func: prelu(Tensor self, Tensor weight) -> Tensor
  use_c10_dispatcher: full
  variants: function, method
  dispatch:
    CPU: prelu_cpu
    CUDA: prelu_cuda

- func: prelu_backward(Tensor grad_output, Tensor self, Tensor weight) -> (Tensor, Tensor)
  use_c10_dispatcher: full
  variants: function, method
  dispatch:
    CPU: prelu_backward_cpu
    CUDA: prelu_backward_cuda

- func: gelu(Tensor self) -> Tensor
  use_c10_dispatcher: full
  python_module: nn
  dispatch:
    CPU: gelu_cpu
    CUDA: gelu_cuda

- func: gelu_backward(Tensor grad, Tensor self) -> Tensor
  use_c10_dispatcher: full
  python_module: nn
  dispatch:
    CPU: gelu_backward_cpu
    CUDA: gelu_backward_cuda

- func: hardshrink(Tensor self, Scalar lambd=0.5) -> Tensor
  use_c10_dispatcher: full
  variants: function, method

- func: hardshrink_backward(Tensor grad_out, Tensor self, Scalar lambd) -> Tensor
  use_c10_dispatcher: full
  variants: function, method

- func: rsqrt(Tensor self) -> Tensor
  use_c10_dispatcher: full
  variants: function, method

- func: rsqrt_(Tensor(a!) self) -> Tensor(a!)
  variants: function, method

- func: rsqrt.out(Tensor self, *, Tensor(a!) out) -> Tensor(a!)
  dispatch:
    CPU, CUDA: rsqrt_out

- func: select.Dimname(Tensor(a) self, Dimname dim, int index) -> Tensor(a)
  variants: function, method
  device_guard: False

- func: select.int(Tensor(a) self, int dim, int index) -> Tensor(a)
  use_c10_dispatcher: full
  variants: function, method
  device_guard: False

- func: selu(Tensor self) -> Tensor
  use_c10_dispatcher: full

- func: selu_(Tensor(a!) self) -> Tensor(a!)

- func: celu(Tensor self, Scalar alpha=1.0) -> Tensor
  use_c10_dispatcher: full

- func: celu_(Tensor(a!) self, Scalar alpha=1.0) -> Tensor(a!)

- func: sigmoid(Tensor self) -> Tensor
  use_c10_dispatcher: full
  variants: function, method
  dispatch:
    CPU, CUDA: sigmoid
    QuantizedCPU: quantized_sigmoid
    MkldnnCPU: mkldnn_sigmoid

- func: sigmoid_(Tensor(a!) self) -> Tensor(a!)
  variants: function, method
  dispatch:
    CPU, CUDA: sigmoid_
    MkldnnCPU: mkldnn_sigmoid_

- func: sigmoid.out(Tensor self, *, Tensor(a!) out) -> Tensor(a!)

- func: sin(Tensor self) -> Tensor
  use_c10_dispatcher: full
  variants: function, method

- func: sin_(Tensor(a!) self) -> Tensor(a!)
  variants: function, method

- func: sin.out(Tensor self, *, Tensor(a!) out) -> Tensor(a!)
  dispatch:
    CPU, CUDA: sin_out

- func: sinh(Tensor self) -> Tensor
  use_c10_dispatcher: full
  variants: function, method

- func: sinh_(Tensor(a!) self) -> Tensor(a!)
  variants: function, method

- func: sinh.out(Tensor self, *, Tensor(a!) out) -> Tensor(a!)

# Returns a copy of this `Variable` that is detached from its autograd graph.
# This method is OK to call if the `Variable` is a view.
#
# NOTE: Previously, if we change the tensor metadata (e.g. sizes / strides /
# storage / storage_offset) of a tensor created from `detach()`, those metadata
# in the original tensor will also be updated. However, the new behavior is that
# those metadata changes to the detached tensor will not update the original tensor
# anymore, and in the `detach()` function we need to set `allow_tensor_metadata_change_`
# to false to make such changes explicitly illegal, in order to prevent users from
# changing metadata of the detached tensor and expecting the original tensor to also
# be updated.
- func: detach(Tensor(a) self) -> Tensor(a)
  use_c10_dispatcher: full
  manual_kernel_registration: True
  variants: function, method

# Like `detach()`, but modifies this `Variable` in-place. This method may
# only be called on non-view `Variable`s. You can use `is_view()` to check
# this. If this `Variable` is a view, throws an `std::runtime_error()`.
- func: detach_(Tensor(a!) self) -> Tensor(a!)
  manual_kernel_registration: True
  variants: function, method

- func: size.int(Tensor self, int dim) -> int
  use_c10_dispatcher: full
  variants: function, method
  device_guard: False

- func: size.Dimname(Tensor self, Dimname dim) -> int
  variants: function, method
  device_guard: False

- func: slice.Tensor(Tensor(a) self, int dim=0, int start=0, int end=9223372036854775807, int step=1) -> Tensor(a)
  use_c10_dispatcher: full
  variants: function, method
  device_guard: False

- func: slogdet(Tensor self) -> (Tensor sign, Tensor logabsdet)
  use_c10_dispatcher: full
  variants: function, method

- func: smm(Tensor self, Tensor mat2) -> Tensor
  use_c10_dispatcher: full
  variants: function, method

# softmax allows positional dtype, unlike most operators, because kwonly is BC-breaking when loading jit models.
- func: softmax.int(Tensor self, int dim, ScalarType? dtype=None) -> Tensor
  use_c10_dispatcher: full
  variants: function, method

- func: softmax.Dimname(Tensor self, Dimname dim, *, ScalarType? dtype=None) -> Tensor
  variants: function, method

- func: _softmax(Tensor self, int dim, bool half_to_float) -> Tensor
  use_c10_dispatcher: full
  dispatch:
    CPU: softmax_cpu
    CUDA: softmax_cuda
    MkldnnCPU: mkldnn_softmax

- func: _softmax_backward_data(Tensor grad_output, Tensor output, int dim, Tensor self) -> Tensor
  use_c10_dispatcher: full
  dispatch:
    CPU: softmax_backward_cpu
    CUDA: softmax_backward_cuda

- func: split.Tensor(Tensor(a) self, int split_size, int dim=0) -> Tensor(a)[]
  use_c10_dispatcher: full
  variants: function, method
  device_guard: False

- func: split_with_sizes(Tensor self, int[] split_sizes, int dim=0) -> Tensor[]
  use_c10_dispatcher: full
  variants: function, method
  device_guard: False

- func: squeeze(Tensor(a) self) -> Tensor(a)
  use_c10_dispatcher: full
  variants: function, method
  device_guard: False

- func: squeeze.dim(Tensor(a) self, int dim) -> Tensor(a)
  use_c10_dispatcher: full
  variants: function, method
  device_guard: False

- func: squeeze.dimname(Tensor(a) self, Dimname dim) -> Tensor(a)
  variants: function, method
  device_guard: False

- func: squeeze_(Tensor(a!) self) -> Tensor(a!)
  variants: method
  device_guard: False

- func: squeeze_.dim(Tensor(a!) self, int dim) -> Tensor(a!)
  variants: method
  device_guard: False

- func: squeeze_.dimname(Tensor(a!) self, Dimname dim) -> Tensor(a!)
  variants: method
  device_guard: False

- func: sspaddmm(Tensor self, Tensor mat1, Tensor mat2, *, Scalar beta=1, Scalar alpha=1) -> Tensor
  use_c10_dispatcher: full
  variants: function, method

- func: sspaddmm.out(Tensor self, Tensor mat1, Tensor mat2, *, Scalar beta=1, Scalar alpha=1, Tensor(a!) out) -> Tensor(a!)
  dispatch:
    CPU: _sspaddmm_out_only_sparse
    CUDA: _sspaddmm_out_only_sparse_cuda
    SparseCPU: _sspaddmm_out_cpu
    SparseCUDA: _sspaddmm_out_cuda

- func: stack(Tensor[] tensors, int dim=0) -> Tensor
  use_c10_dispatcher: full

- func: stack.out(Tensor[] tensors, int dim=0, *, Tensor(a!) out) -> Tensor(a!)

# The signature is designed to be consistent with librosa except that it is
# missing the `pad_mode` and `center` arguments, which are taken care of at
# `torch.functional.py`. They shall be moved here once we have mapping between
# Python strings and C++ Enum in codegen.
- func: stft(Tensor self, int n_fft, int? hop_length=None, int? win_length=None, Tensor? window=None, bool normalized=False, bool onesided=True) -> Tensor
  variants: function, method

- func: istft(Tensor self, int n_fft, int? hop_length=None, int? win_length=None, Tensor? window=None, bool center=True, bool normalized=False, bool onesided=True, int? length=None) -> Tensor
  variants: function, method

- func: stride.int(Tensor self, int dim) -> int
  use_c10_dispatcher: full
  variants: function, method
  device_guard: False

- func: stride.Dimname(Tensor self, Dimname dim) -> int
  variants: function, method
  device_guard: False

- func: sum(Tensor self, *, ScalarType? dtype=None) -> Tensor
  use_c10_dispatcher: full
  variants: function, method

- func: sum.dim_IntList(Tensor self, int[1] dim, bool keepdim=False, *, ScalarType? dtype=None) -> Tensor
  use_c10_dispatcher: full
  variants: function, method

- func: sum.dim_DimnameList(Tensor self, Dimname[1] dim, bool keepdim=False, *, ScalarType? dtype=None) -> Tensor
  variants: function, method

- func: sum.IntList_out(Tensor self, int[1] dim, bool keepdim=False, *, ScalarType? dtype=None, Tensor(a!) out) -> Tensor(a!)

- func: sum.DimnameList_out(Tensor self, Dimname[1] dim, bool keepdim=False, *, ScalarType? dtype=None, Tensor(a!) out) -> Tensor(a!)

- func: sum_to_size(Tensor self, int[] size) -> Tensor
  use_c10_dispatcher: full
  variants: method
  device_guard: False

- func: sqrt(Tensor self) -> Tensor
  use_c10_dispatcher: full
  variants: function, method

- func: sqrt_(Tensor(a!) self) -> Tensor(a!)
  variants: function, method

- func: sqrt.out(Tensor self, *, Tensor(a!) out) -> Tensor(a!)

- func: square(Tensor self) -> Tensor
  use_c10_dispatcher: full
  variants: function, method

- func: square_(Tensor(a!) self) -> Tensor(a!)
  variants: function, method

- func: std(Tensor self, bool unbiased=True) -> Tensor
  use_c10_dispatcher: full
  variants: function, method

- func: std.dim(Tensor self, int[1] dim, bool unbiased=True, bool keepdim=False) -> Tensor
  use_c10_dispatcher: full
  variants: function, method

- func: std_mean(Tensor self, bool unbiased=True) -> (Tensor, Tensor)
  use_c10_dispatcher: full
  variants: function

- func: std_mean.dim(Tensor self, int[1] dim, bool unbiased=True, bool keepdim=False) -> (Tensor, Tensor)
  use_c10_dispatcher: full
  variants: function

- func: std_mean.names_dim(Tensor self, Dimname[1] dim, bool unbiased=True, bool keepdim=False) -> (Tensor, Tensor)
  variants: function

- func: std.out(Tensor self, int[1] dim, bool unbiased=True, bool keepdim=False, *, Tensor(a!) out) -> Tensor(a!)

- func: std.names_dim(Tensor self, Dimname[1] dim, bool unbiased=True, bool keepdim=False) -> Tensor
  variants: function, method

- func: std.names_out(Tensor self, Dimname[1] dim, bool unbiased=True, bool keepdim=False, *, Tensor(a!) out) -> Tensor(a!)

- func: prod(Tensor self, *, ScalarType? dtype=None) -> Tensor
  use_c10_dispatcher: full
  variants: function, method

- func: prod.dim_int(Tensor self, int dim, bool keepdim=False, *, ScalarType? dtype=None) -> Tensor
  use_c10_dispatcher: full
  variants: function, method

- func: prod.int_out(Tensor self, int dim, bool keepdim=False, *, ScalarType? dtype=None, Tensor(a!) out) -> Tensor(a!)

- func: prod.dim_Dimname(Tensor self, Dimname dim, bool keepdim=False, *, ScalarType? dtype=None) -> Tensor
  variants: function, method

- func: prod.Dimname_out(Tensor self, Dimname dim, bool keepdim=False, *, ScalarType? dtype=None, Tensor(a!) out) -> Tensor(a!)

- func: t(Tensor(a) self) -> Tensor(a)
  use_c10_dispatcher: full
  device_guard: False
  variants: function, method

- func: t_(Tensor(a!) self) -> Tensor(a!)
  device_guard: False
  variants: method

- func: tan(Tensor self) -> Tensor
  use_c10_dispatcher: full
  variants: function, method

- func: tan_(Tensor(a!) self) -> Tensor(a!)
  variants: function, method

- func: tan.out(Tensor self, *, Tensor(a!) out) -> Tensor(a!)

- func: tanh(Tensor self) -> Tensor
  use_c10_dispatcher: full
  variants: function, method
  dispatch:
    CPU, CUDA: tanh
    QuantizedCPU: quantized_tanh

- func: tanh_(Tensor(a!) self) -> Tensor(a!)
  variants: function, method

- func: tanh.out(Tensor self, *, Tensor(a!) out) -> Tensor(a!)

- func: tensordot(Tensor self, Tensor other, int[] dims_self, int[] dims_other) -> Tensor
  use_c10_dispatcher: full
  variants: function

# TODO: namespace threshold in 'nn'
- func: threshold(Tensor self, Scalar threshold, Scalar value) -> Tensor
  use_c10_dispatcher: full
  variants: function
  dispatch:
    CPU: threshold
    CUDA: threshold_cuda
    QuantizedCPU: quantized_threshold

- func: threshold_(Tensor(a!) self, Scalar threshold, Scalar value) -> Tensor(a!)
  variants: function
  dispatch:
    CPU: threshold_
    CUDA: threshold__cuda

- func: threshold.out(Tensor self, Scalar threshold, Scalar value, *, Tensor(a!) out) -> Tensor(a!)
  dispatch:
    CPU: threshold_out
    CUDA: threshold_out_cuda

- func: threshold_backward(Tensor grad_output, Tensor self, Scalar threshold) -> Tensor
  use_c10_dispatcher: full
  variants: function
  dispatch:
    CPU: threshold_backward
    CUDA: threshold_backward_cuda

- func: transpose.int(Tensor(a) self, int dim0, int dim1) -> Tensor(a)
  use_c10_dispatcher: full
  variants: function, method
  device_guard: False

- func: transpose.Dimname(Tensor(a) self, Dimname dim0, Dimname dim1) -> Tensor(a)
  variants: function, method
  device_guard: False

- func: _mkldnn_transpose(Tensor self, int dim0, int dim1) -> Tensor
  use_c10_dispatcher: full
  device_guard: False
  dispatch:
    MkldnnCPU: mkldnn_transpose

- func: transpose_(Tensor(a!) self, int dim0, int dim1) -> Tensor(a!)
  variants: method
  device_guard: False

- func: _mkldnn_transpose_(Tensor(a!) self, int dim0, int dim1) -> Tensor(a!)
  device_guard: False
  dispatch:
    MkldnnCPU: mkldnn_transpose_

- func: one_hot(Tensor self, int num_classes=-1) -> Tensor
  use_c10_dispatcher: full
  python_module: nn
  variants: function

- func: flip(Tensor self, int[] dims) -> Tensor
  use_c10_dispatcher: full
  variants: function, method
  dispatch:
    CPU: flip_cpu
    CUDA: flip_cuda

- func: fliplr(Tensor self) -> Tensor
  use_c10_dispatcher: full
  variants: function, method

- func: flipud(Tensor self) -> Tensor
  use_c10_dispatcher: full
  variants: function, method

- func: roll(Tensor self, int[1] shifts, int[1] dims=[]) -> Tensor
  use_c10_dispatcher: full
  variants: function, method
  dispatch:
    CPU: roll_cpu
    CUDA: roll_cuda

# default int[] value [0,1] should not add space after comma, since native_parse.py uses ', ' to split args

- func: rot90(Tensor self, int k=1, int[] dims=[0,1]) -> Tensor
  use_c10_dispatcher: full
  variants: function, method

- func: trapz.x(Tensor y, Tensor x, *, int dim=-1) -> Tensor
  use_c10_dispatcher: full

- func: trapz.dx(Tensor y, *, float dx=1, int dim=-1) -> Tensor
  use_c10_dispatcher: full

- func: _trilinear(Tensor i1, Tensor i2, Tensor i3, int[] expand1, int[] expand2, int[] expand3, int[] sumdim, int unroll_dim=1) -> Tensor
  use_c10_dispatcher: full

- func: triplet_margin_loss(Tensor anchor, Tensor positive, Tensor negative, float margin=1.0, float p=2, float eps=1e-06, bool swap=False, int reduction=Mean) -> Tensor
  use_c10_dispatcher: full

- func: true_divide.Tensor(Tensor self, Tensor other) -> Tensor
  use_c10_dispatcher: full
  variants: function, method
  dispatch:
    CPU, CUDA: true_divide
    SparseCPU, SparseCUDA: true_divide_sparse

- func: true_divide_.Tensor(Tensor(a!) self, Tensor other) -> Tensor(a!)
  variants: method
  dispatch:
    CPU, CUDA: true_divide_
    SparseCPU, SparseCUDA: true_divide_sparse_

- func: true_divide.out(Tensor self, Tensor other, *, Tensor(a!) out) -> Tensor(a!)
  dispatch:
    CPU, CUDA: true_divide_out
    SparseCPU, SparseCUDA: true_divide_out_sparse_zerodim

- func: true_divide.Scalar(Tensor self, Scalar other) -> Tensor
  use_c10_dispatcher: full
  variants: function, method

- func: true_divide_.Scalar(Tensor(a!) self, Scalar other) -> Tensor(a!)
  variants: method

- func: trunc(Tensor self) -> Tensor
  use_c10_dispatcher: full
  variants: function, method

- func: trunc_(Tensor(a!) self) -> Tensor(a!)
  variants: function, method

- func: trunc.out(Tensor self, *, Tensor(a!) out) -> Tensor(a!)
  dispatch:
    CPU, CUDA: trunc_out

- func: type_as(Tensor self, Tensor other) -> Tensor
  use_c10_dispatcher: full
  variants: method

- func: _has_compatible_shallow_copy_type(Tensor self, Tensor from) -> bool
  use_c10_dispatcher: full
  variants: function

- func: _unique(Tensor self, bool sorted=True, bool return_inverse=False) -> (Tensor, Tensor)
  use_c10_dispatcher: full
  variants: function
  dispatch:
    CPU: _unique_cpu
    CUDA: _unique_cuda

- func: unique_dim(Tensor self, int dim, bool sorted=True, bool return_inverse=False, bool return_counts=False) -> (Tensor, Tensor, Tensor)
  use_c10_dispatcher: full
  variants: function
  dispatch:
    CPU: unique_dim_cpu
    CUDA: unique_dim_cuda

- func: unique_consecutive(Tensor self, bool return_inverse=False, bool return_counts=False, int? dim=None) -> (Tensor, Tensor, Tensor)
  use_c10_dispatcher: full
  variants: function
  dispatch:
    CPU: unique_consecutive_cpu
    CUDA: unique_consecutive_cuda

- func: unique_dim_consecutive(Tensor self, int dim, bool return_inverse=False, bool return_counts=False) -> (Tensor, Tensor, Tensor)
  use_c10_dispatcher: full
  variants: function
  dispatch:
    CPU: unique_dim_consecutive_cpu
    CUDA: unique_dim_consecutive_cuda

# _unique and _unique_dim are fragile and modifying them easily cause internal break
# the below operator is a temporary hack for adding return_counts support
# Please don't rely on these two operators, they will be removed soon

- func: _unique2(Tensor self, bool sorted=True, bool return_inverse=False, bool return_counts=False) -> (Tensor, Tensor, Tensor)
  use_c10_dispatcher: full
  variants: function
  dispatch:
    CPU: _unique2_cpu
    CUDA: _unique2_cuda

- func: _unsafe_view(Tensor self, int[] size) -> Tensor
  use_c10_dispatcher: full

- func: unsqueeze(Tensor(a) self, int dim) -> Tensor(a)
  use_c10_dispatcher: full
  variants: function, method
  device_guard: False

- func: unsqueeze_(Tensor(a!) self, int dim) -> Tensor(a!)
  variants: method
  device_guard: False

- func: vander(Tensor x, int? N=None, bool increasing=False) -> Tensor
  use_c10_dispatcher: full

- func: var(Tensor self, bool unbiased=True) -> Tensor
  use_c10_dispatcher: full
  variants: function, method

- func: var.dim(Tensor self, int[1] dim, bool unbiased=True, bool keepdim=False) -> Tensor
  use_c10_dispatcher: full
  variants: function, method

- func: var.out(Tensor self, int[1] dim, bool unbiased=True, bool keepdim=False, *, Tensor(a!) out) -> Tensor(a!)

- func: var.names_dim(Tensor self, Dimname[1] dim, bool unbiased=True, bool keepdim=False) -> Tensor
  variants: function, method

- func: var.names_out(Tensor self, Dimname[1] dim, bool unbiased=True, bool keepdim=False, *, Tensor(a!) out) -> Tensor(a!)

- func: var_mean(Tensor self, bool unbiased=True) -> (Tensor, Tensor)
  use_c10_dispatcher: full
  variants: function

- func: var_mean.dim(Tensor self, int[1] dim, bool unbiased=True, bool keepdim=False) -> (Tensor, Tensor)
  use_c10_dispatcher: full
  variants: function

- func: var_mean.names_dim(Tensor self, Dimname[1] dim, bool unbiased=True, bool keepdim=False) -> (Tensor, Tensor)
  variants: function

- func: view_as(Tensor(a) self, Tensor other) -> Tensor(a)
  use_c10_dispatcher: full
  variants: method
  device_guard: False

# we define both of these because 'where' does the broadcast and '_s_where' doesn't;
# this allows us to implicitly calculate the broadcast derivative, while only dealing with the
# _s_where derivative.
- func: where.self(Tensor condition, Tensor self, Tensor other) -> Tensor
  use_c10_dispatcher: full
  variants: function, method

- func: where(Tensor condition) -> Tensor[]
  use_c10_dispatcher: full
  variants: function

- func: _s_where(Tensor condition, Tensor self, Tensor other) -> Tensor
  use_c10_dispatcher: full
  variants: function

- func: norm_except_dim(Tensor v, int pow=2, int dim=0) -> Tensor
  use_c10_dispatcher: full
  variants: function

# VariableType::_weight_norm does not want to be given a gap in the autograd graph,
# so we don't define "dispatch" variants for it.
- func: _weight_norm(Tensor v, Tensor g, int dim=0) -> Tensor
  use_c10_dispatcher: full
  variants: function

- func: _weight_norm_cuda_interface(Tensor v, Tensor g, int dim=0) -> (Tensor, Tensor)
  use_c10_dispatcher: full
  variants: function
  dispatch:
    CUDA: weight_norm_cuda

- func: _weight_norm_cuda_interface_backward(Tensor grad_w, Tensor saved_v, Tensor saved_g, Tensor saved_norms, int dim) -> (Tensor, Tensor)
  use_c10_dispatcher: full
  variants: function
  dispatch:
    CUDA: weight_norm_cuda_backward

- func: _weight_norm_differentiable_backward(Tensor grad_w, Tensor saved_v, Tensor saved_g, Tensor saved_norms, int dim) -> (Tensor, Tensor)
  use_c10_dispatcher: full
  variants: function

- func: zeros.names(int[] size, *, Dimname[]? names, ScalarType? dtype=None, Layout? layout=None, Device? device=None, bool? pin_memory=None) -> Tensor
  device_guard: False

- func: zeros(int[] size, *, ScalarType? dtype=None, Layout? layout=None, Device? device=None, bool? pin_memory=None) -> Tensor
  use_c10_dispatcher: full

- func: zeros.out(int[] size, *, Tensor(a!) out) -> Tensor(a!)

- func: zeros_like(Tensor self, *, ScalarType? dtype=None, Layout? layout=None, Device? device=None, bool? pin_memory=None, MemoryFormat? memory_format=None) -> Tensor
  use_c10_dispatcher: full

- func: _standard_gamma_grad(Tensor self, Tensor output) -> Tensor
  use_c10_dispatcher: full
  variants: function
  dispatch:
    CPU: _standard_gamma_grad_cpu
    CUDA: _standard_gamma_grad_cuda

- func: _standard_gamma(Tensor self, Generator? generator=None) -> Tensor
  variants: function
  dispatch:
    CPU: _s_gamma_cpu
    CUDA: _s_gamma_cuda

- func: _dirichlet_grad(Tensor x, Tensor alpha, Tensor total) -> Tensor
  use_c10_dispatcher: full
  dispatch:
    CPU: _dirichlet_grad_cpu
    CUDA: _dirichlet_grad_cuda

- func: _sample_dirichlet(Tensor self, Generator? generator=None) -> Tensor
  variants: function
  dispatch:
    CPU: _s_dirichlet_cpu
    CUDA: _s_dirichlet_cuda

- func: poisson(Tensor self, Generator? generator=None) -> Tensor
  dispatch:
    CPU: _s_poisson_cpu
    CUDA: _s_poisson_cuda

- func: binomial(Tensor count, Tensor prob, Generator? generator=None) -> Tensor
  dispatch:
    CPU: _s_binomial_cpu
    CUDA: _s_binomial_cuda

# When more variants get ported to native, this dispatch will get more
# complicated

- func: native_norm(Tensor self, Scalar p=2) -> Tensor
  use_c10_dispatcher: full
  dispatch:
    SparseCPU, SparseCUDA: norm_sparse

# TODO: reduce signatures down to one when optional args is available
- func: _sparse_sum(Tensor self) -> Tensor
  use_c10_dispatcher: full

- func: _sparse_sum.dtype(Tensor self, *, ScalarType dtype) -> Tensor
  use_c10_dispatcher: full

- func: _sparse_sum.dim(Tensor self, int[1] dim) -> Tensor
  use_c10_dispatcher: full

- func: _sparse_sum.dim_dtype(Tensor self, int[1] dim, *, ScalarType dtype) -> Tensor
  use_c10_dispatcher: full

- func: _sparse_sum_backward(Tensor grad, Tensor self, int[] dim) -> Tensor
  use_c10_dispatcher: full
  dispatch:
      SparseCPU: _sparse_sum_backward_cpu
      SparseCUDA: _sparse_sum_backward_cuda

- func: _sparse_softmax.int(Tensor self, int dim, ScalarType? dtype=None) -> Tensor
  variants: function

- func: _sparse_softmax.Dimname(Tensor self, Dimname dim, *, ScalarType? dtype=None) -> Tensor
  variants: function

- func: _sparse_softmax(Tensor self, int dim, bool half_to_float) -> Tensor
  use_c10_dispatcher: full
  dispatch:
    SparseCPU: softmax_sparse_cpu

- func: _sparse_softmax_backward_data(Tensor grad_output, Tensor output, int dim, Tensor self) -> Tensor
  dispatch:
    SparseCPU: softmax_backward_sparse_cpu

- func: _sparse_log_softmax.int(Tensor self, int dim, ScalarType? dtype=None) -> Tensor
  variants: function

- func: _sparse_log_softmax.Dimname(Tensor self, Dimname dim, *, ScalarType? dtype=None) -> Tensor
  variants: function

- func: _sparse_log_softmax(Tensor self, int dim, bool half_to_float) -> Tensor
  use_c10_dispatcher: full
  dispatch:
    SparseCPU: log_softmax_sparse_cpu

- func: _sparse_log_softmax_backward_data(Tensor grad_output, Tensor output, int dim, Tensor self) -> Tensor
  dispatch:
    SparseCPU: log_softmax_backward_sparse_cpu

- func: norm.ScalarOpt_dtype(Tensor self, Scalar? p, *, ScalarType dtype) -> Tensor
  use_c10_dispatcher: full
  variants: function, method

- func: norm.Scalar(Tensor self, Scalar p=2) -> Tensor
  use_c10_dispatcher: full
  variants: function, method

- func: norm.ScalarOpt_dim_dtype(Tensor self, Scalar? p, int[1] dim, bool keepdim, *, ScalarType dtype) -> Tensor
  use_c10_dispatcher: full
  variants: function, method

- func: norm.ScalarOpt_dim(Tensor self, Scalar? p, int[1] dim, bool keepdim=False) -> Tensor
  use_c10_dispatcher: full
  variants: function, method

- func: norm.dtype_out(Tensor self, Scalar? p, int[1] dim, bool keepdim, *, ScalarType dtype, Tensor(a!) out) -> Tensor(a!)

- func: norm.out(Tensor self, Scalar? p, int[1] dim, bool keepdim=False, *, Tensor(a!) out) -> Tensor(a!)

- func: norm.names_ScalarOpt_dim_dtype(Tensor self, Scalar? p, Dimname[1] dim, bool keepdim, *, ScalarType dtype) -> Tensor
  variants: function, method

- func: norm.names_ScalarOpt_dim(Tensor self, Scalar? p, Dimname[1] dim, bool keepdim=False) -> Tensor
  variants: function, method

- func: norm.names_dtype_out(Tensor self, Scalar? p, Dimname[1] dim, bool keepdim, *, ScalarType dtype, Tensor(a!) out) -> Tensor(a!)

- func: norm.names_out(Tensor self, Scalar? p, Dimname[1] dim, bool keepdim=False, *, Tensor(a!) out) -> Tensor(a!)

- func: frobenius_norm(Tensor self) -> Tensor
  use_c10_dispatcher: full
  variants: function

- func: frobenius_norm.dim(Tensor self, int[1] dim, bool keepdim=False) -> Tensor
  use_c10_dispatcher: full
  variants: function

- func: frobenius_norm.out(Tensor self, int[1] dim, bool keepdim=False, *, Tensor(a!) out) -> Tensor(a!)
  variants: function

- func: nuclear_norm(Tensor self, bool keepdim=False) -> Tensor
  use_c10_dispatcher: full
  variants: function

- func: nuclear_norm.out(Tensor self, bool keepdim=False, *, Tensor(a!) out) -> Tensor(a!)
  variants: function

- func: nuclear_norm.dim(Tensor self, int[2] dim, bool keepdim=False) -> Tensor
  use_c10_dispatcher: full
  variants: function

- func: nuclear_norm.dim_out(Tensor self, int[2] dim, bool keepdim=False, *, Tensor(a!) out) -> Tensor(a!)
  variants: function

- func: clone(Tensor self, *, MemoryFormat? memory_format=None) -> Tensor
  use_c10_dispatcher: full
  variants: function, method
  dispatch:
    CPU, CUDA: clone
    SparseCPU, SparseCUDA: clone_sparse
    MkldnnCPU: mkldnn_clone
    QuantizedCPU, QuantizedCUDA: quantized_clone

- func: resize_as_(Tensor(a!) self, Tensor the_template, *, MemoryFormat? memory_format=None) -> Tensor(a!)
  manual_kernel_registration: True
  variants: function, method

- func: pow.Tensor_Scalar_out(Tensor self, Scalar exponent, *, Tensor(a!) out) -> Tensor(a!)
  dispatch:
    CPU, CUDA: pow_out
    SparseCPU, SparseCUDA: pow_out_sparse_scalar

- func: pow.Tensor_Scalar(Tensor self, Scalar exponent) -> Tensor
  use_c10_dispatcher: full
  variants: function, method
  dispatch:
    CPU, CUDA: pow
    SparseCPU, SparseCUDA: pow_sparse_scalar

- func: zero_(Tensor(a!) self) -> Tensor(a!)
  variants: method, function
  dispatch:
    CPU, CUDA: zero_
    SparseCPU, SparseCUDA: zero_sparse_
    MkldnnCPU: mkldnn_zero_

- func: sub.out(Tensor self, Tensor other, *, Scalar alpha=1, Tensor(a!) out) -> Tensor(a!)
  dispatch:
    CPU, CUDA: sub_out
    SparseCPU, SparseCUDA: sub_out_sparse

- func: sub.Tensor(Tensor self, Tensor other, *, Scalar alpha=1) -> Tensor
  use_c10_dispatcher: full
  variants: function, method
  dispatch:
    CPU, CUDA: sub
    SparseCPU, SparseCUDA: sub_sparse

- func: sub_.Tensor(Tensor(a!) self, Tensor other, *, Scalar alpha=1) -> Tensor(a!)
  variants: method
  dispatch:
    CPU, CUDA: sub_
    SparseCPU, SparseCUDA: sub_sparse_

# For C++ only, until we have conversion from C++ numbers to Tensor
- func: sub.Scalar(Tensor self, Scalar other, Scalar alpha=1) -> Tensor
  use_c10_dispatcher: full
  variants: function, method

- func: sub_.Scalar(Tensor(a!) self, Scalar other, Scalar alpha=1) -> Tensor(a!)
  variants: method

- func: rsub.Tensor(Tensor self, Tensor other, *, Scalar alpha=1) -> Tensor
  use_c10_dispatcher: full
  variants: function

# For C++ only, until we have conversion from C++ numbers to Tensor
- func: rsub.Scalar(Tensor self, Scalar other, Scalar alpha=1) -> Tensor
  use_c10_dispatcher: full
  variants: function

# Functionally the same as addmm, but we give it a different derivative formula
# that doesn't propagate gradients to non-present entries on sparse.
- func: _sparse_addmm(Tensor self, Tensor sparse, Tensor dense, *, Scalar beta=1, Scalar alpha=1) -> Tensor
  use_c10_dispatcher: full

- func: addmm.out(Tensor self, Tensor mat1, Tensor mat2, *, Scalar beta=1, Scalar alpha=1, Tensor(a!) out) -> Tensor(a!)
  dispatch:
    CPU: addmm_cpu_out
    CUDA: addmm_out_cuda
    SparseCPU: addmm_out_sparse_dense_cpu
    SparseCUDA: addmm_out_sparse_dense_cuda

- func: addmm(Tensor self, Tensor mat1, Tensor mat2, *, Scalar beta=1, Scalar alpha=1) -> Tensor
  use_c10_dispatcher: full
  variants: function, method
  dispatch:
    CPU: addmm_cpu
    CUDA: addmm_cuda
    SparseCPU: addmm_sparse_dense_cpu
    SparseCUDA: addmm_sparse_dense_cuda
    Vulkan: vulkan_addmm

- func: addmm_(Tensor(a!) self, Tensor mat1, Tensor mat2, *, Scalar beta=1, Scalar alpha=1) -> Tensor(a!)
  variants: method
  dispatch:
    CPU: legacy::cpu::_th_addmm_
    CUDA: addmm__cuda
    # Warning!  For whatever reason, the inplace sparse addmm is NON
    # broadcasting
    SparseCPU: s_addmm_sparse_dense_cpu_
    SparseCUDA: s_addmm_sparse_dense_cuda_

# NOTE [ Sparse: autograd and API ]
#
#
# Sparse Tensor Constructors
# ~~~~~~~~~~~~~~~~~~~~~~~~~~
#
# The API entry points to sparse tensor construction should be
# `sparse_coo tensor` and `_sparse_coo_tensor_unsafe`. Depending on whether the
# indices and values tensors are given, they eventually dispatch to either
# `sparse_coo_tensor_with_dims` or `sparse_coo_tensor_with_dims_and_tensors`.
#
# The autograd support for ctor is implement on `sparse_coo_tensor_with_dims_and_tensors`.
#
# The API methods `sparse_coo tensor` and `_sparse_coo_tensor_unsafe`
# **must not** have specific type dispatches because otherwise codegen will
# consider them as abstract methods (see Note [Abstract ATen methods]), dispatch
# using **Tensor** type, and thus lose autograd tracking on the actual method
# they dispatch to, e.g., `sparse_coo_tensor_with_dims_and_tensors`.
#
#
# Sparse Methods API Design
# ~~~~~~~~~~~~~~~~~~~~~~~~~
#
# Goals: 1. Flexible API for users to write custom sparse ops
#        2. ctor and member accessor with autograd support
#
# To achieve 1, we need to provide a set of *dangerous* APIs (dangerous in the
# sense that misusing them will break sparse tensor invariant and may out in
# unexpected behavior, e.g., crash). These methods are all prefixed with
# underscore "_" to indicate that they should be used with care. We provide:
#
#   + `_indices()`: returns the *raw* indices within the sparse tensor (not just
#                   sharing storage). Any inplace operation will change the
#                   actual indices, including t_, set_, as_strided_, resize_,
#                   etc.
#   + `_values()`: returns the *raw* values within the sparse tensor. Similar
#                  semantics as `_indices()`
#   + `_nnz()`: returns the number of non-zero entries. This will always be
#               determined by the shapes of indices and values.
#   + `_coalesced_(bool)`: inplace sets whether the tensor is coalesced, and
#                          returns itself.
#
# These methods are very useful in writing new operations, e.g., a custom
# autograd Function.
#
# We also provide other public *safe* APIs:
#   + `indices()`: returns a **view** of the indices tensor if the sparse tensor
#                  is **coalesced**.
#   + `values()`: returns a **view** of the values tensor if the containing
#                 sparse tensor is **coalesced**.
#   + `sparse_dim()`: number of sparse dimensions
#   + `dense_dim()`: number of dense dimensions
#   + `is_coalesced()`: whether the sparse tensor is coalesced
#
# `_indices()` and `_values()` should returns the raw indices and values dense
# tensors within a sparse tensor. They can be quite unsafe with inplace
# operations like `t_()`, and exposes uncoalesced indices and values. The public
# recommended API is `indices()` and `values()`, both of which first check that
# the tensor is coalesced and return views on those tensors.
#
#
# Autograd Support
# ~~~~~~~~~~~~~~~~
#
# Autograd is supported on `values()` and sparse tensor ctor with indices and
# values tensors. E.g., `torch.sparse_coo_tensor(i, v).values().sum()` is
# differentiable w.r.t. `v`.
#
# NB: The `values()` and `_values()` operators are special in that they are
# layout-aware, i.e., the output depends not just on the data it represents, but
# also on the input layout details (in this case, the `indices` tensor). See
# NOTE [ as_strided Backward and layout-aware/agnostic autograd ] in Functions.cpp
# for discussion on layout-aware vs layout-agnostic autograd. Since PyTorch ops
# operate in the layout-agnostic mode, similar to `as_strided`, backward of
# these two operators need to consider them in a layout-agnostic way:
#   + `values()`:
#     Input is coalesced.
#     We just pretend having `input.indices()` as an additional argument
#     `input_indices`, then forward is similar to
#     `input.to(kStrided).index_select(input_indices)` regardless of the layout.
#     Note that `values()` normally is layout-aware even if we constrain
#     ourselves on sparse inputs since it may include all zeros values entries
#     as "present" entries.
#   + `_values()`:
#     Input may be uncoalesced.
#     It is not straightforward to construct a layout-agnostic version because
#     duplicate indices entries may exist and additional parameterization is
#     needed to distribute the value into different values entries. Furthermore,
#     this op is intended to provide ways to write custom sparse ops, rather
#     than being used in autograd graph, so it is marked as *non-differentiable*
#     in derivatives.yaml.
#
# Before reading the following, see NOTE [ Autograd Variable Views ] in
# variable.h for details on views that are tracked by autograd, and views that
# are not.
#
# Moreover, these methods return tensors that share storage with inputs, so we
# mark these methods as view ops to support autograd history tracking.
# The sparse tensor ctor output should technically be view of both input indices
# and values tensors, but currently we only support setting as view of a single
# Variable, so it is only view of the values tensor.
# TODO: clone indices in sparse tensor ctor.
#
# For other methods that return outputs that share storage with inputs, i.e.,
# `indices()` and `_indices()`. We mark their outputs as non-differentiable, so
# the view relation is not tracked by autograd, but the version counter is still
# shared. In other words, their outputs are non-differentiable views of the
# sparse tensor.

# FIXME: would be nicer if TensorOptions was optional based; not adding default arguments for options given
# the default would never make sense.
- func: sparse_coo_tensor.size(int[] size, *, ScalarType dtype, Layout layout, Device device, bool pin_memory=False) -> Tensor

- func: sparse_coo_tensor.indices(Tensor indices, Tensor values, *, ScalarType? dtype=None, Layout? layout=None, Device? device=None, bool? pin_memory=None) -> Tensor
  use_c10_dispatcher: full

- func: sparse_coo_tensor.indices_size(Tensor indices, Tensor values, int[] size, *, ScalarType? dtype=None, Layout? layout=None, Device? device=None, bool? pin_memory=None) -> Tensor
  use_c10_dispatcher: full

- func: _sparse_coo_tensor_unsafe(Tensor indices, Tensor values, int[] size, *, ScalarType? dtype=None, Layout? layout=None, Device? device=None, bool? pin_memory=None) -> Tensor
  use_c10_dispatcher: full

- func: _sparse_coo_tensor_with_dims(int sparse_dim, int dense_dim, int[] size, *, ScalarType dtype, Layout layout, Device device, bool pin_memory=False) -> Tensor
  dispatch:
    SparseCPU, SparseCUDA: new_with_dims_sparse

- func: _sparse_coo_tensor_with_dims_and_tensors(int sparse_dim, int dense_dim, int[] size, Tensor indices, Tensor values, *, ScalarType dtype, Layout layout, Device device, bool pin_memory=False) -> Tensor
  dispatch:
    SparseCPU, SparseCUDA: new_with_dims_and_tensor_sparse

- func: sparse_resize_(Tensor(a!) self, int[] size, int sparse_dim, int dense_dim) -> Tensor(a!)
  variants: method
  dispatch:
    SparseCPU, SparseCUDA: sparse_resize_

- func: sparse_resize_and_clear_(Tensor(a!) self, int[] size, int sparse_dim, int dense_dim) -> Tensor(a!)
  variants: method
  dispatch:
    SparseCPU, SparseCUDA: sparse_resize_and_clear_

- func: sparse_mask(Tensor self, Tensor mask) -> Tensor
  use_c10_dispatcher: full
  variants: method
  dispatch:
    SparseCPU: sparse_mask_cpu
    SparseCUDA: sparse_mask_cuda

- func: to_dense(Tensor self) -> Tensor
  use_c10_dispatcher: full
  variants: method
  dispatch:
    SparseCPU, SparseCUDA: sparse_to_dense
    MkldnnCPU: mkldnn_to_dense

- func: to_dense_backward(Tensor grad, Tensor input) -> Tensor
  use_c10_dispatcher: full

- func: sparse_dim(Tensor self) -> int
  use_c10_dispatcher: full
  variants: method
  dispatch:
    SparseCPU, SparseCUDA: sparse_dim_sparse
  device_guard: False

# legacy method
- func: _dimI(Tensor self) -> int
  use_c10_dispatcher: full
  variants: method
  dispatch:
    SparseCPU, SparseCUDA: sparse_dim_sparse
  device_guard: False

- func: dense_dim(Tensor self) -> int
  use_c10_dispatcher: full
  variants: method
  dispatch:
    SparseCPU, SparseCUDA: dense_dim_sparse
  device_guard: False

# legacy method
- func: _dimV(Tensor self) -> int
  use_c10_dispatcher: full
  variants: method
  dispatch:
    SparseCPU, SparseCUDA: dense_dim_sparse
  device_guard: False

- func: _nnz(Tensor self) -> int
  use_c10_dispatcher: full
  variants: method
  dispatch:
    SparseCPU, SparseCUDA: _nnz_sparse
  device_guard: False

- func: coalesce(Tensor self) -> Tensor
  use_c10_dispatcher: full
  variants: method
  dispatch:
    SparseCPU: coalesce_sparse_cpu
    SparseCUDA: coalesce_sparse_cuda

- func: is_coalesced(Tensor self) -> bool
  use_c10_dispatcher: full
  variants: method
  dispatch:
    SparseCPU, SparseCUDA: is_coalesced_sparse
  device_guard: False

- func: _indices(Tensor(a) self) -> Tensor(a)
  use_c10_dispatcher: full
  variants: method
  dispatch:
    SparseCPU, SparseCUDA: _indices_sparse
  device_guard: False

- func: _values(Tensor(a) self) -> Tensor(a)
  use_c10_dispatcher: full
  variants: method
  dispatch:
    SparseCPU, SparseCUDA: _values_sparse
  device_guard: False

# This method doesn't do any check but only directly sets the flag. So it can be
# a bit unsafe. Similar to _indices and _values, this is useful for implementing
# custom sparse operations in Python/C++ extension.
- func: _coalesced_(Tensor(a!) self, bool coalesced) -> Tensor(a!)
  variants: method
  dispatch:
    SparseCPU, SparseCUDA: _coalesced_sparse_
  device_guard: False

- func: indices(Tensor(a) self) -> Tensor(a)
  use_c10_dispatcher: full
  variants: method
  dispatch:
    SparseCPU, SparseCUDA: indices_sparse
  device_guard: False

- func: values(Tensor(a) self) -> Tensor(a)
  use_c10_dispatcher: full
  variants: method
  dispatch:
    SparseCPU, SparseCUDA: values_sparse
  device_guard: False

- func: hspmm.out(Tensor mat1, Tensor mat2, *, Tensor(a!) out) -> Tensor(a!)
  dispatch:
    SparseCPU: hspmm_out_sparse_cpu
    SparseCUDA: hspmm_out_sparse_cuda

- func: hspmm(Tensor mat1, Tensor mat2) -> Tensor
  use_c10_dispatcher: full
  dispatch:
    SparseCPU: hspmm_sparse_cpu
    SparseCUDA: hspmm_sparse_cuda

- func: copy_sparse_to_sparse_(Tensor(a!) self, Tensor src, bool non_blocking=False) -> Tensor(a!)
  variants: function
  dispatch:
    SparseCPU, SparseCUDA: copy_sparse_

- func: unbind.int(Tensor(a) self, int dim=0) -> Tensor(a)[]
  use_c10_dispatcher: full
  variants: function, method

- func: unbind.Dimname(Tensor(a) self, Dimname dim) -> Tensor(a)[]
  variants: function, method

- func: to_sparse.sparse_dim(Tensor self, int sparse_dim) -> Tensor
  use_c10_dispatcher: full
  variants: method
  dispatch:
    CPU, CUDA: dense_to_sparse

- func: to_sparse(Tensor self) -> Tensor
  use_c10_dispatcher: full
  variants: method
  dispatch:
    CPU, CUDA: dense_to_sparse

- func: to_mkldnn(Tensor self) -> Tensor
  use_c10_dispatcher: full
  variants: method
  dispatch:
    CPU: dense_to_mkldnn

- func: mkldnn_reorder_conv2d_weight(Tensor self, int[2] padding=0, int[2] stride=1, int[2] dilation=1, int groups=1) -> Tensor
  use_c10_dispatcher: full
  variants: function
  python_module: nn
  dispatch:
    MkldnnCPU: mkldnn_reorder_conv2d_weight

- func: to_mkldnn_backward(Tensor grad, Tensor input) -> Tensor
  use_c10_dispatcher: full

- func: quantize_per_tensor(Tensor self, float scale, int zero_point, ScalarType dtype) -> Tensor
  use_c10_dispatcher: full
  variants: function
  dispatch:
    CPU, CUDA: quantize_per_tensor

- func: quantize_per_tensor.tensors(Tensor[] tensors, Tensor scales, Tensor zero_points, ScalarType dtype) -> Tensor[]
  use_c10_dispatcher: full
  variants: function
  dispatch:
    CPU: quantize_per_tensor_list_cpu

- func: quantize_per_channel(Tensor self, Tensor scales, Tensor zero_points, int axis, ScalarType dtype) -> Tensor
  use_c10_dispatcher: full
  variants: function
  dispatch:
    CPU: quantize_per_channel_cpu

- func: dequantize.self(Tensor self) -> Tensor
  use_c10_dispatcher: full
  variants: function, method
  dispatch:
    QuantizedCPU, QuantizedCUDA: dequantize_quant

- func: dequantize.tensors(Tensor[] tensors) -> Tensor[]
  use_c10_dispatcher: full
  variants: function
  dispatch:
    QuantizedCPU: dequantize_tensors_quant

- func: q_scale(Tensor self) -> float
  use_c10_dispatcher: full
  variants: function, method
  dispatch:
    QuantizedCPU, QuantizedCUDA: q_scale_quant

- func: q_zero_point(Tensor self) -> int
  use_c10_dispatcher: full
  variants: function, method
  dispatch:
    QuantizedCPU, QuantizedCUDA: q_zero_point_quant

- func: q_per_channel_scales(Tensor self) -> Tensor
  use_c10_dispatcher: full
  variants: function, method
  dispatch:
    QuantizedCPU: q_per_channel_scales_quant

- func: q_per_channel_zero_points(Tensor self) -> Tensor
  use_c10_dispatcher: full
  variants: function, method
  dispatch:
    QuantizedCPU: q_per_channel_zero_points_quant

- func: q_per_channel_axis(Tensor self) -> int
  use_c10_dispatcher: full
  variants: function, method
  dispatch:
    QuantizedCPU: q_per_channel_axis_quant

- func: int_repr(Tensor self) -> Tensor
  use_c10_dispatcher: full
  variants: function, method
  dispatch:
    QuantizedCPU: int_repr_quant_cpu
    QuantizedCUDA: int_repr_quant_cuda

- func: _make_per_tensor_quantized_tensor(Tensor self, float scale, int zero_point) -> Tensor
  use_c10_dispatcher: full
  dispatch:
    CPU: make_per_tensor_quantized_tensor_cpu
    CUDA: make_per_tensor_quantized_tensor_cuda

- func: _make_per_channel_quantized_tensor(Tensor self, Tensor scale, Tensor zero_point, int axis) -> Tensor
  use_c10_dispatcher: full
  dispatch:
    CPU: make_per_channel_quantized_tensor_cpu

- func: qscheme(Tensor self) -> QScheme
  use_c10_dispatcher: full
  variants: method
  dispatch:
    QuantizedCPU, QuantizedCUDA: qscheme_quant

- func: fake_quantize_per_tensor_affine(Tensor self, float scale, int zero_point, int quant_min, int quant_max) -> Tensor
  use_c10_dispatcher: full
  variants: function

- func: fake_quantize_per_tensor_affine_backward(Tensor grad, Tensor self, float scale, int zero_point, int quant_min, int quant_max) -> Tensor
  use_c10_dispatcher: full
  variants: function

- func: fake_quantize_per_channel_affine(Tensor self, Tensor scale, Tensor zero_point, int axis, int quant_min, int quant_max) -> Tensor
  use_c10_dispatcher: full
  variants: function

- func: fake_quantize_per_channel_affine_backward(Tensor grad, Tensor self, Tensor scale, Tensor zero_point, int axis, int quant_min, int quant_max) -> Tensor
  use_c10_dispatcher: full
  variants: function

- func: _choose_qparams_per_tensor(Tensor self, bool reduce_range=False) -> (float, int)
  use_c10_dispatcher: full
  variants: function

# to(Device) must not exist because all constructors of Device also works for
# TensorOptions. Otherwise, an ambiguity error is thrown.
# See NOTE [ TensorOptions Constructors ].
- func: to.dtype_layout(Tensor self, *, ScalarType dtype, Layout layout, Device device, bool pin_memory=False, bool non_blocking=False, bool copy=False, MemoryFormat? memory_format=None) -> Tensor
  variants: method
  device_guard: False

- func: to.device(Tensor self, Device device, ScalarType dtype, bool non_blocking=False, bool copy=False, MemoryFormat? memory_format=None) -> Tensor
  use_c10_dispatcher: full
  variants: method
  device_guard: False

- func: to.dtype(Tensor self, ScalarType dtype, bool non_blocking=False, bool copy=False, MemoryFormat? memory_format=None) -> Tensor
  use_c10_dispatcher: full
  variants: method
  device_guard: False

- func: to.other(Tensor self, Tensor other, bool non_blocking=False, bool copy=False, MemoryFormat? memory_format=None) -> Tensor
  use_c10_dispatcher: full
  variants: method
  device_guard: False

- func: meshgrid(Tensor[] tensors) -> Tensor[]
  use_c10_dispatcher: full

- func: cartesian_prod(Tensor[] tensors) -> Tensor
  use_c10_dispatcher: full
  variants: function

- func: combinations(Tensor self, int r=2, bool with_replacement=False) -> Tensor
  use_c10_dispatcher: full
  variants: function

- func: item(Tensor self) -> Scalar
  use_c10_dispatcher: full
  variants: method

- func: result_type.Tensor(Tensor tensor, Tensor other) -> ScalarType
  use_c10_dispatcher: full
  variants: function

- func: result_type.Scalar(Tensor tensor, Scalar other) -> ScalarType
  use_c10_dispatcher: full
  variants: function

- func: result_type.Scalar_Tensor(Scalar scalar, Tensor tensor) -> ScalarType
  use_c10_dispatcher: full
  variants: function

- func: result_type.Scalar_Scalar(Scalar scalar1, Scalar scalar2) -> ScalarType
  use_c10_dispatcher: full

- func: can_cast(ScalarType from, ScalarType to) -> bool
  use_c10_dispatcher: full
  variants: function

- func: promote_types(ScalarType type1, ScalarType type2) -> ScalarType
  use_c10_dispatcher: full
  variants: function

# NB: Does NOT check precondition that numel == 1
- func: _local_scalar_dense(Tensor self) -> Scalar
  use_c10_dispatcher: full
  dispatch:
    CPU: _local_scalar_dense_cpu
    CUDA: _local_scalar_dense_cuda
  variants: function

# Fused RNN kernels
- func: _thnn_fused_lstm_cell(Tensor input_gates, Tensor hidden_gates, Tensor cx, Tensor? input_bias=None, Tensor? hidden_bias=None) -> (Tensor, Tensor, Tensor)
  dispatch:
    CUDA: _thnn_fused_lstm_cell_cuda

- func: _thnn_fused_lstm_cell_backward(Tensor? grad_hy, Tensor? grad_cy, Tensor cx, Tensor cy, Tensor workspace, bool has_bias) -> (Tensor, Tensor, Tensor, Tensor, Tensor)
  dispatch:
    CUDA: _thnn_fused_lstm_cell_backward_cuda

- func: _thnn_differentiable_lstm_cell_backward(Tensor? grad_hy, Tensor? grad_cy, Tensor input_gates, Tensor hidden_gates, Tensor? input_bias, Tensor? hidden_bias, Tensor cx, Tensor cy) -> (Tensor, Tensor, Tensor, Tensor, Tensor)

- func: _thnn_fused_gru_cell(Tensor input_gates, Tensor hidden_gates, Tensor hx, Tensor? input_bias=None, Tensor? hidden_bias=None) -> (Tensor, Tensor)
  dispatch:
    CUDA: _thnn_fused_gru_cell_cuda

- func: _thnn_fused_gru_cell_backward(Tensor grad_hy, Tensor workspace, bool has_bias) -> (Tensor, Tensor, Tensor, Tensor, Tensor)
  use_c10_dispatcher: full
  dispatch:
    CUDA: _thnn_fused_gru_cell_backward_cuda

- func: _thnn_differentiable_gru_cell_backward(Tensor grad_hy, Tensor input_gates, Tensor hidden_gates, Tensor hx, Tensor? input_bias, Tensor? hidden_bias) -> (Tensor, Tensor, Tensor, Tensor, Tensor)

# RNN cells and layers
- func: lstm.input(Tensor input, Tensor[] hx, Tensor[] params, bool has_biases, int num_layers, float dropout, bool train, bool bidirectional, bool batch_first) -> (Tensor, Tensor, Tensor)
  use_c10_dispatcher: full

- func: lstm.data(Tensor data, Tensor batch_sizes, Tensor[] hx, Tensor[] params, bool has_biases, int num_layers, float dropout, bool train, bool bidirectional) -> (Tensor, Tensor, Tensor)
  use_c10_dispatcher: full

- func: gru.input(Tensor input, Tensor hx, Tensor[] params, bool has_biases, int num_layers, float dropout, bool train, bool bidirectional, bool batch_first) -> (Tensor, Tensor)
  use_c10_dispatcher: full

- func: gru.data(Tensor data, Tensor batch_sizes, Tensor hx, Tensor[] params, bool has_biases, int num_layers, float dropout, bool train, bool bidirectional) -> (Tensor, Tensor)
  use_c10_dispatcher: full

- func: rnn_tanh.input(Tensor input, Tensor hx, Tensor[] params, bool has_biases, int num_layers, float dropout, bool train, bool bidirectional, bool batch_first) -> (Tensor, Tensor)
  use_c10_dispatcher: full

- func: rnn_tanh.data(Tensor data, Tensor batch_sizes, Tensor hx, Tensor[] params, bool has_biases, int num_layers, float dropout, bool train, bool bidirectional) -> (Tensor, Tensor)
  use_c10_dispatcher: full

- func: rnn_relu.input(Tensor input, Tensor hx, Tensor[] params, bool has_biases, int num_layers, float dropout, bool train, bool bidirectional, bool batch_first) -> (Tensor, Tensor)
  use_c10_dispatcher: full

- func: rnn_relu.data(Tensor data, Tensor batch_sizes, Tensor hx, Tensor[] params, bool has_biases, int num_layers, float dropout, bool train, bool bidirectional) -> (Tensor, Tensor)
  use_c10_dispatcher: full

- func: lstm_cell(Tensor input, Tensor[] hx, Tensor w_ih, Tensor w_hh, Tensor? b_ih=None, Tensor? b_hh=None) -> (Tensor, Tensor)

- func: gru_cell(Tensor input, Tensor hx, Tensor w_ih, Tensor w_hh, Tensor? b_ih=None, Tensor? b_hh=None) -> Tensor

- func: rnn_tanh_cell(Tensor input, Tensor hx, Tensor w_ih, Tensor w_hh, Tensor? b_ih=None, Tensor? b_hh=None) -> Tensor

- func: rnn_relu_cell(Tensor input, Tensor hx, Tensor w_ih, Tensor w_hh, Tensor? b_ih=None, Tensor? b_hh=None) -> Tensor

# Quantized RNN layer registration has been moved to C10 dispatch in `RNN.cpp`

# Quantized RNN layers
# - func: quantized_lstm(Tensor input, Tensor[] hx, Tensor[] params, bool has_biases, int num_layers, float dropout, bool train, bool bidirectional, bool batch_first, *, ScalarType? dtype=None, bool use_dynamic=False) -> (Tensor, Tensor, Tensor)
#  use_c10_dispatcher: full

# - func: quantized_lstm.data(Tensor data, Tensor batch_sizes, Tensor[] hx, Tensor[] params, bool has_biases, int num_layers, float dropout, bool train, bool bidirectional, *, ScalarType? dtype=None, bool use_dynamic=False) -> (Tensor, Tensor, Tensor)
#  use_c10_dispatcher: full

# Quantized GRU layers

# - func: quantized_gru.input(Tensor input, Tensor hx, Tensor[] params, bool has_biases, int num_layers, float dropout, bool train, bool bidirectional, bool batch_first) -> (Tensor, Tensor)
#   use_c10_dispatcher: full

# - func: quantized_gru.data(Tensor data, Tensor batch_sizes, Tensor hx, Tensor[] params, bool has_biases, int num_layers, float dropout, bool train, bool bidirectional) -> (Tensor, Tensor)
#   use_c10_dispatcher: full

# Quantized RNN cells
- func: quantized_lstm_cell(Tensor input, Tensor[] hx, Tensor w_ih, Tensor w_hh, Tensor b_ih, Tensor b_hh, Tensor packed_ih, Tensor packed_hh, Tensor col_offsets_ih, Tensor col_offsets_hh, Scalar scale_ih, Scalar scale_hh, Scalar zero_point_ih, Scalar zero_point_hh) -> (Tensor, Tensor)
  use_c10_dispatcher: full

- func: quantized_gru_cell(Tensor input, Tensor hx, Tensor w_ih, Tensor w_hh, Tensor b_ih, Tensor b_hh, Tensor packed_ih, Tensor packed_hh, Tensor col_offsets_ih, Tensor col_offsets_hh, Scalar scale_ih, Scalar scale_hh, Scalar zero_point_ih, Scalar zero_point_hh) -> Tensor
  use_c10_dispatcher: full

- func: quantized_rnn_relu_cell(Tensor input, Tensor hx, Tensor w_ih, Tensor w_hh, Tensor b_ih, Tensor b_hh, Tensor packed_ih, Tensor packed_hh, Tensor col_offsets_ih, Tensor col_offsets_hh, Scalar scale_ih, Scalar scale_hh, Scalar zero_point_ih, Scalar zero_point_hh) -> Tensor
  use_c10_dispatcher: full

- func: quantized_rnn_tanh_cell(Tensor input, Tensor hx, Tensor w_ih, Tensor w_hh, Tensor b_ih, Tensor b_hh, Tensor packed_ih, Tensor packed_hh, Tensor col_offsets_ih, Tensor col_offsets_hh, Scalar scale_ih, Scalar scale_hh, Scalar zero_point_ih, Scalar zero_point_hh) -> Tensor
  use_c10_dispatcher: full

# PackedSequence utilities
- func: _pack_padded_sequence(Tensor input, Tensor lengths, bool batch_first) -> (Tensor, Tensor)
  use_c10_dispatcher: full

- func: _pack_padded_sequence_backward(Tensor grad, int[] input_size, Tensor batch_sizes, bool batch_first) -> Tensor
  use_c10_dispatcher: full

- func: _pad_packed_sequence(Tensor data, Tensor batch_sizes, bool batch_first, Scalar padding_value, int total_length) -> (Tensor, Tensor)
  use_c10_dispatcher: full

# wrappers for legacy TH methods

- func: set_.source_Storage(Tensor(a!) self, Storage source) -> Tensor(a!)
  variants: method
  device_guard: False
  dispatch:
    CPU, CUDA: set_

- func: set_.source_Storage_storage_offset(Tensor(a!) self, Storage source, int storage_offset, int[] size, int[] stride=[]) -> Tensor(a!)
  variants: method
  device_guard: False
  dispatch:
    CPU: set_storage_cpu_
    CUDA: set_storage_cuda_
    QuantizedCPU, QuantizedCUDA: set_storage_quantized_

- func: set_.source_Tensor(Tensor(a!) self, Tensor source) -> Tensor(a!)
  variants: method
  device_guard: False
  dispatch:
    CPU, CUDA: set_tensor_

- func: set_(Tensor(a!) self) -> Tensor(a!)
  variants: method
  dispatch:
    CPU: set_cpu_
    CUDA: set_cuda_

- func: set_quantizer_(Tensor(a!) self, ConstQuantizerPtr quantizer) -> Tensor(a!)
  variants: method
  dispatch:
    QuantizedCPU, QuantizedCUDA: set_quantizer_

- func: is_set_to(Tensor self, Tensor tensor) -> bool
  use_c10_dispatcher: full
  variants: method
  device_guard: False
  dispatch:
    CPU, CUDA: is_set_to

- func: masked_fill_.Scalar(Tensor(a!) self, Tensor mask, Scalar value) -> Tensor(a!)
  variants: method
  dispatch:
    CPU: masked_fill__cpu
    CUDA: masked_fill__cuda

- func: masked_fill.Scalar(Tensor self, Tensor mask, Scalar value) -> Tensor
  use_c10_dispatcher: full
  variants: function, method

- func: masked_fill_.Tensor(Tensor(a!) self, Tensor mask, Tensor value) -> Tensor(a!)
  variants: method
  dispatch:
    CPU: masked_fill__cpu
    CUDA: masked_fill__cuda

- func: masked_fill.Tensor(Tensor self, Tensor mask, Tensor value) -> Tensor
  use_c10_dispatcher: full
  variants: function, method

- func: masked_scatter_(Tensor(a!) self, Tensor mask, Tensor source) -> Tensor(a!)
  variants: method
  dispatch:
    CPU: masked_scatter__cpu
    CUDA: masked_scatter__cuda

- func: masked_scatter(Tensor self, Tensor mask, Tensor source) -> Tensor
  use_c10_dispatcher: full
  variants: function, method

- func: view(Tensor(a) self, int[] size) -> Tensor(a)
  use_c10_dispatcher: full
  variants: method
  device_guard: False
  dispatch:
    CPU, CUDA, QuantizedCPU, QuantizedCUDA: view
    MkldnnCPU: mkldnn_view

- func: put_(Tensor(a!) self, Tensor index, Tensor source, bool accumulate=False) -> Tensor(a!)
  variants: method
  dispatch:
    CPU: legacy::cpu::_th_put_
    CUDA: legacy::cuda::_th_put_

- func: index_add_(Tensor(a!) self, int dim, Tensor index, Tensor source) -> Tensor(a!)
  variants: method
  dispatch:
    CPU: index_add_cpu_
    CUDA: index_add_cuda_

- func: index_add(Tensor self, int dim, Tensor index, Tensor source) -> Tensor
  use_c10_dispatcher: full
  variants: function, method

- func: index_add.dimname(Tensor self, Dimname dim, Tensor index, Tensor source) -> Tensor
  variants: function, method

- func: index_fill_.int_Scalar(Tensor(a!) self, int dim, Tensor index, Scalar value) -> Tensor(a!)
  variants: method
  dispatch:
    CPU: legacy::cpu::_th_index_fill_
    CUDA: legacy::cuda::_th_index_fill_

- func: index_fill.int_Scalar(Tensor self, int dim, Tensor index, Scalar value) -> Tensor
  use_c10_dispatcher: full
  variants: function, method

- func: index_fill_.int_Tensor(Tensor(a!) self, int dim, Tensor index, Tensor value) -> Tensor(a!)
  variants: method
  dispatch:
    CPU, CUDA: index_fill_

- func: index_fill.int_Tensor(Tensor self, int dim, Tensor index, Tensor value) -> Tensor
  use_c10_dispatcher: full
  variants: function, method

- func: index_fill_.Dimname_Scalar(Tensor(a!) self, Dimname dim, Tensor index, Scalar value) -> Tensor(a!)
  variants: method

- func: index_fill_.Dimname_Tensor(Tensor(a!) self, Dimname dim, Tensor index, Tensor value) -> Tensor(a!)
  variants: method

- func: index_fill.Dimname_Scalar(Tensor self, Dimname dim, Tensor index, Scalar value) -> Tensor
  variants: function, method

- func: index_fill.Dimname_Tensor(Tensor self, Dimname dim, Tensor index, Tensor value) -> Tensor
  variants: function, method

- func: scatter_.src(Tensor(a!) self, int dim, Tensor index, Tensor src) -> Tensor(a!)
  variants: method
  dispatch:
    CPU, CUDA: scatter_

- func: scatter.src(Tensor self, int dim, Tensor index, Tensor src) -> Tensor
  use_c10_dispatcher: full
  variants: function, method

- func: scatter_.value(Tensor(a!) self, int dim, Tensor index, Scalar value) -> Tensor(a!)
  variants: method
  dispatch:
    CPU, CUDA: scatter_fill_

- func: scatter.value(Tensor self, int dim, Tensor index, Scalar value) -> Tensor
  use_c10_dispatcher: full
  variants: function, method

- func: scatter.dimname_src(Tensor self, Dimname dim, Tensor index, Tensor src) -> Tensor
  variants: function, method

- func: scatter.dimname_value(Tensor self, Dimname dim, Tensor index, Scalar value) -> Tensor
  variants: function, method

- func: scatter_add_(Tensor(a!) self, int dim, Tensor index, Tensor src) -> Tensor(a!)
  variants: method
  dispatch:
    CPU, CUDA: scatter_add_

- func: scatter_add(Tensor self, int dim, Tensor index, Tensor src) -> Tensor
  use_c10_dispatcher: full
  variants: function, method

- func: scatter_add.dimname(Tensor self, Dimname dim, Tensor index, Tensor src) -> Tensor
  variants: function, method

- func: lt_.Scalar(Tensor(a!) self, Scalar other) -> Tensor(a!)
  variants: method

- func: lt_.Tensor(Tensor(a!) self, Tensor other) -> Tensor(a!)
  variants: method

- func: gt_.Scalar(Tensor(a!) self, Scalar other) -> Tensor(a!)
  variants: method

- func: gt_.Tensor(Tensor(a!) self, Tensor other) -> Tensor(a!)
  variants: method

- func: le_.Scalar(Tensor(a!) self, Scalar other) -> Tensor(a!)
  variants: method

- func: le_.Tensor(Tensor(a!) self, Tensor other) -> Tensor(a!)
  variants: method

- func: ge_.Scalar(Tensor(a!) self, Scalar other) -> Tensor(a!)
  variants: method

- func: ge_.Tensor(Tensor(a!) self, Tensor other) -> Tensor(a!)
  variants: method

- func: eq_.Scalar(Tensor(a!) self, Scalar other) -> Tensor(a!)
  variants: method

- func: eq_.Tensor(Tensor(a!) self, Tensor other) -> Tensor(a!)
  variants: method

- func: ne_.Scalar(Tensor(a!) self, Scalar other) -> Tensor(a!)
  variants: method

- func: ne_.Tensor(Tensor(a!) self, Tensor other) -> Tensor(a!)
  variants: method

- func: bitwise_and.Tensor_out(Tensor self, Tensor other, *, Tensor(a!) out) -> Tensor(a!)
  variants: function
  dispatch:
    CPU, CUDA: bitwise_and_out

- func: bitwise_and.Scalar_out(Tensor self, Scalar other, *, Tensor(a!) out) -> Tensor(a!)
  variants: function
  dispatch:
    CPU, CUDA: bitwise_and_out

- func: bitwise_and.Scalar(Tensor self, Scalar other) -> Tensor
  use_c10_dispatcher: full
  variants: method, function

- func: bitwise_and.Tensor(Tensor self, Tensor other) -> Tensor
  use_c10_dispatcher: full
  variants: method, function

- func: bitwise_and_.Scalar(Tensor(a!) self, Scalar other) -> Tensor(a!)
  variants: method

- func: bitwise_and_.Tensor(Tensor(a!) self, Tensor other) -> Tensor(a!)
  variants: method

- func: __and__.Scalar(Tensor self, Scalar other) -> Tensor
  use_c10_dispatcher: full
  variants: method, function

- func: __and__.Tensor(Tensor self, Tensor other) -> Tensor
  use_c10_dispatcher: full
  variants: method, function

- func: __iand__.Scalar(Tensor(a!) self, Scalar other) -> Tensor(a!)
  variants: method

- func: __iand__.Tensor(Tensor(a!) self, Tensor other) -> Tensor(a!)
  variants: method

- func: bitwise_or.Tensor_out(Tensor self, Tensor other, *, Tensor(a!) out) -> Tensor(a!)
  variants: function
  dispatch:
    CPU, CUDA: bitwise_or_out

- func: bitwise_or.Scalar_out(Tensor self, Scalar other, *, Tensor(a!) out) -> Tensor(a!)
  variants: function
  dispatch:
    CPU, CUDA: bitwise_or_out

- func: bitwise_or.Scalar(Tensor self, Scalar other) -> Tensor
  use_c10_dispatcher: full
  variants: method, function

- func: bitwise_or.Tensor(Tensor self, Tensor other) -> Tensor
  use_c10_dispatcher: full
  variants: method, function

- func: bitwise_or_.Scalar(Tensor(a!) self, Scalar other) -> Tensor(a!)
  variants: method

- func: bitwise_or_.Tensor(Tensor(a!) self, Tensor other) -> Tensor(a!)
  variants: method

- func: __or__.Scalar(Tensor self, Scalar other) -> Tensor
  use_c10_dispatcher: full
  variants: method, function

- func: __or__.Tensor(Tensor self, Tensor other) -> Tensor
  use_c10_dispatcher: full
  variants: method, function

- func: __ior__.Scalar(Tensor(a!) self, Scalar other) -> Tensor(a!)
  variants: method

- func: __ior__.Tensor(Tensor(a!) self, Tensor other) -> Tensor(a!)
  variants: method

- func: bitwise_xor.Tensor_out(Tensor self, Tensor other, *, Tensor(a!) out) -> Tensor(a!)
  variants: function
  dispatch:
    CPU, CUDA: bitwise_xor_out

- func: bitwise_xor.Scalar_out(Tensor self, Scalar other, *, Tensor(a!) out) -> Tensor(a!)
  variants: function
  dispatch:
    CPU, CUDA: bitwise_xor_out

- func: bitwise_xor.Scalar(Tensor self, Scalar other) -> Tensor
  use_c10_dispatcher: full
  variants: method, function

- func: bitwise_xor.Tensor(Tensor self, Tensor other) -> Tensor
  use_c10_dispatcher: full
  variants: method, function

- func: bitwise_xor_.Scalar(Tensor(a!) self, Scalar other) -> Tensor(a!)
  variants: method

- func: bitwise_xor_.Tensor(Tensor(a!) self, Tensor other) -> Tensor(a!)
  variants: method

- func: __xor__.Scalar(Tensor self, Scalar other) -> Tensor
  use_c10_dispatcher: full
  variants: method, function

- func: __xor__.Tensor(Tensor self, Tensor other) -> Tensor
  use_c10_dispatcher: full
  variants: method, function

- func: __ixor__.Scalar(Tensor(a!) self, Scalar other) -> Tensor(a!)
  variants: method

- func: __ixor__.Tensor(Tensor(a!) self, Tensor other) -> Tensor(a!)
  variants: method

- func: __lshift__.Scalar(Tensor self, Scalar other) -> Tensor
  use_c10_dispatcher: full
  variants: method, function
  dispatch:
    CPU, CUDA: __lshift__

- func: __lshift__.Tensor(Tensor self, Tensor other) -> Tensor
  use_c10_dispatcher: full
  variants: method, function
  dispatch:
    CPU, CUDA: __lshift__

- func: __ilshift__.Scalar(Tensor(a!) self, Scalar other) -> Tensor(a!)
  variants: method
  dispatch:
    CPU, CUDA: __ilshift__

- func: __ilshift__.Tensor(Tensor(a!) self, Tensor other) -> Tensor(a!)
  variants: method
  dispatch:
    CPU, CUDA: __ilshift__

- func: __rshift__.Scalar(Tensor self, Scalar other) -> Tensor
  use_c10_dispatcher: full
  variants: method, function
  dispatch:
    CPU, CUDA: __rshift__

- func: __rshift__.Tensor(Tensor self, Tensor other) -> Tensor
  use_c10_dispatcher: full
  variants: method, function
  dispatch:
    CPU, CUDA: __rshift__

- func: __irshift__.Scalar(Tensor(a!) self, Scalar other) -> Tensor(a!)
  variants: method
  dispatch:
    CPU, CUDA: __irshift__

- func: __irshift__.Tensor(Tensor(a!) self, Tensor other) -> Tensor(a!)
  variants: method
  dispatch:
    CPU, CUDA: __irshift__

- func: lgamma_(Tensor(a!) self) -> Tensor(a!)
  variants: method
  dispatch:
    CPU: _lgamma__cpu
    CUDA: _lgamma__cuda

- func: atan2_(Tensor(a!) self, Tensor other) -> Tensor(a!)
  variants: method

- func: tril_(Tensor(a!) self, int diagonal=0) -> Tensor(a!)
  variants: method
  dispatch:
    CPU: tril_cpu_
    CUDA: tril_cuda_

- func: triu_(Tensor(a!) self, int diagonal=0) -> Tensor(a!)
  variants: method
  dispatch:
    CPU: triu_cpu_
    CUDA: triu_cuda_

- func: digamma_(Tensor(a!) self) -> Tensor(a!)
  variants: method

- func: polygamma_(Tensor(a!) self, int n) -> Tensor(a!)
  variants: method

- func: renorm_(Tensor(a!) self, Scalar p, int dim, Scalar maxnorm) -> Tensor(a!)
  variants: method
  dispatch:
    CPU: legacy::cpu::_th_renorm_
    CUDA: legacy::cuda::_th_renorm_

- func: pow_.Scalar(Tensor(a!) self, Scalar exponent) -> Tensor(a!)
  variants: method
  dispatch:
    CPU, CUDA: pow_

- func: pow_.Tensor(Tensor(a!) self, Tensor exponent) -> Tensor(a!)
  variants: method
  dispatch:
    CPU, CUDA: pow_

- func: lerp_.Scalar(Tensor(a!) self, Tensor end, Scalar weight) -> Tensor(a!)
  variants: method
  dispatch:
    CPU: lerp_cpu_scalar_
    CUDA: lerp_cuda_scalar_

- func: lerp_.Tensor(Tensor(a!) self, Tensor end, Tensor weight) -> Tensor(a!)
  variants: method
  dispatch:
    CPU: lerp_cpu_tensor_
    CUDA: lerp_cuda_tensor_

- func: fmod_.Scalar(Tensor(a!) self, Scalar other) -> Tensor(a!)
  variants: method
  dispatch:
    CPU: fmod_
    CUDA: fmod_cuda_

- func: fmod_.Tensor(Tensor(a!) self, Tensor other) -> Tensor(a!)
  variants: method
  dispatch:
    CPU: fmod_
    CUDA: fmod_cuda_

- func: remainder_.Scalar(Tensor(a!) self, Scalar other) -> Tensor(a!)
  variants: method
  dispatch:
    CPU, CUDA: remainder_

- func: remainder_.Tensor(Tensor(a!) self, Tensor other) -> Tensor(a!)
  variants: method
  dispatch:
    CPU, CUDA: remainder_

- func: addbmm_(Tensor(a!) self, Tensor batch1, Tensor batch2, *, Scalar beta=1, Scalar alpha=1) -> Tensor(a!)
  variants: method
  dispatch:
    CPU: legacy::cpu::_th_addbmm_
    CUDA: addbmm__cuda

- func: addbmm.out(Tensor self, Tensor batch1, Tensor batch2, *, Scalar beta=1, Scalar alpha=1, Tensor(a!) out) -> Tensor(a!)
  dispatch:
    CPU: addbmm_cpu_out
    CUDA: addbmm_out_cuda

- func: addbmm(Tensor self, Tensor batch1, Tensor batch2, *, Scalar beta=1, Scalar alpha=1) -> Tensor
  use_c10_dispatcher: full
  variants: method, function
  dispatch:
    CPU: addbmm_cpu
    CUDA: addbmm_cuda

- func: addcdiv_(Tensor(a!) self, Tensor tensor1, Tensor tensor2, *, Scalar value=1) -> Tensor(a!)
  variants: method

- func: random_.from(Tensor(a!) self, int from, int? to, *, Generator? generator=None) -> Tensor(a!)
  variants: method

- func: random_.to(Tensor(a!) self, int to, *, Generator? generator=None) -> Tensor(a!)
  variants: method

- func: random_(Tensor(a!) self, *, Generator? generator=None) -> Tensor(a!)
  variants: method

- func: uniform_(Tensor(a!) self, float from=0, float to=1, *, Generator? generator=None) -> Tensor(a!)
  variants: method

- func: cauchy_(Tensor(a!) self, float median=0, float sigma=1, *, Generator? generator=None) -> Tensor(a!)
  variants: method

- func: log_normal_(Tensor(a!) self, float mean=1, float std=2, *, Generator? generator=None) -> Tensor(a!)
  variants: method

- func: exponential_(Tensor(a!) self, float lambd=1, *, Generator? generator=None) -> Tensor(a!)
  variants: method

- func: geometric_(Tensor(a!) self, float p, *, Generator? generator=None) -> Tensor(a!)
  variants: method

# wrappers for TH functions

- func: diag.out(Tensor self, int diagonal=0, *, Tensor(a!) out) -> Tensor(a!)
  dispatch:
    CPU: diag_cpu_out
    CUDA: diag_cuda_out

- func: diag(Tensor self, int diagonal=0) -> Tensor
  use_c10_dispatcher: full
  variants: method, function

- func: cross.out(Tensor self, Tensor other, int? dim=None, *, Tensor(a!) out) -> Tensor(a!)

- func: cross(Tensor self, Tensor other, int? dim=None) -> Tensor
  use_c10_dispatcher: full
  variants: method, function

- func: triu.out(Tensor self, int diagonal=0, *, Tensor(a!) out) -> Tensor(a!)
  dispatch:
    CPU: triu_cpu_out
    CUDA: triu_cuda_out

- func: triu(Tensor self, int diagonal=0) -> Tensor
  use_c10_dispatcher: full
  variants: method, function

- func: tril.out(Tensor self, int diagonal=0, *, Tensor(a!) out) -> Tensor(a!)
  dispatch:
    CPU: tril_cpu_out
    CUDA: tril_cuda_out

- func: tril(Tensor self, int diagonal=0) -> Tensor
  use_c10_dispatcher: full
  variants: method, function

- func: tril_indices(int row, int col, int offset=0, *, ScalarType? dtype=long, Layout? layout=None, Device? device=None, bool? pin_memory=None) -> Tensor
  use_c10_dispatcher: full
  dispatch:
    CPU: tril_indices_cpu
    CUDA: tril_indices_cuda

- func: triu_indices(int row, int col, int offset=0, *, ScalarType? dtype=long, Layout? layout=None, Device? device=None, bool? pin_memory=None) -> Tensor
  use_c10_dispatcher: full
  dispatch:
    CPU: triu_indices_cpu
    CUDA: triu_indices_cuda

- func: trace(Tensor self) -> Tensor
  use_c10_dispatcher: full
  variants: method, function
  dispatch:
    CPU: legacy::cpu::_th_trace
    CUDA: trace_cuda

- func: ne.Scalar_out(Tensor self, Scalar other, *, Tensor(a!) out) -> Tensor(a!)
  dispatch:
    CPU, CUDA: ne_out
    QuantizedCPU: ne_out_quantized_cpu

- func: ne.Scalar(Tensor self, Scalar other) -> Tensor
  use_c10_dispatcher: full
  variants: method, function
  dispatch:
    CPU, CUDA: ne
    QuantizedCPU: ne_quantized_cpu

- func: ne.Tensor_out(Tensor self, Tensor other, *, Tensor(a!) out) -> Tensor(a!)
  dispatch:
    CPU, CUDA: ne_out
    QuantizedCPU: ne_out_quantized_cpu

- func: ne.Tensor(Tensor self, Tensor other) -> Tensor
  use_c10_dispatcher: full
  variants: method, function
  dispatch:
    CPU, CUDA: ne
    QuantizedCPU: ne_quantized_cpu

- func: eq.Scalar_out(Tensor self, Scalar other, *, Tensor(a!) out) -> Tensor(a!)
  dispatch:
    CPU, CUDA: eq_out
    QuantizedCPU: eq_out_quantized_cpu

- func: eq.Scalar(Tensor self, Scalar other) -> Tensor
  use_c10_dispatcher: full
  variants: method, function
  dispatch:
    CPU, CUDA: eq
    QuantizedCPU: eq_quantized_cpu

- func: eq.Tensor_out(Tensor self, Tensor other, *, Tensor(a!) out) -> Tensor(a!)
  dispatch:
    CPU, CUDA: eq_out
    QuantizedCPU: eq_out_quantized_cpu

- func: eq.Tensor(Tensor self, Tensor other) -> Tensor
  use_c10_dispatcher: full
  variants: method, function
  dispatch:
    CPU, CUDA: eq
    QuantizedCPU: eq_quantized_cpu

- func: ge.Scalar_out(Tensor self, Scalar other, *, Tensor(a!) out) -> Tensor(a!)
  dispatch:
    CPU, CUDA: ge_out
    QuantizedCPU: ge_out_quantized_cpu

- func: ge.Scalar(Tensor self, Scalar other) -> Tensor
  use_c10_dispatcher: full
  variants: method, function
  dispatch:
    CPU, CUDA: ge
    QuantizedCPU: ge_quantized_cpu

- func: ge.Tensor_out(Tensor self, Tensor other, *, Tensor(a!) out) -> Tensor(a!)
  dispatch:
    CPU, CUDA: ge_out
    QuantizedCPU: ge_out_quantized_cpu

- func: ge.Tensor(Tensor self, Tensor other) -> Tensor
  use_c10_dispatcher: full
  variants: method, function
  dispatch:
    CPU, CUDA: ge
    QuantizedCPU: ge_quantized_cpu

- func: le.Scalar_out(Tensor self, Scalar other, *, Tensor(a!) out) -> Tensor(a!)
  dispatch:
    CPU, CUDA: le_out
    QuantizedCPU: le_out_quantized_cpu

- func: le.Scalar(Tensor self, Scalar other) -> Tensor
  use_c10_dispatcher: full
  variants: method, function
  dispatch:
    CPU, CUDA: le
    QuantizedCPU: le_quantized_cpu

- func: le.Tensor_out(Tensor self, Tensor other, *, Tensor(a!) out) -> Tensor(a!)
  dispatch:
    CPU, CUDA: le_out
    QuantizedCPU: le_out_quantized_cpu

- func: le.Tensor(Tensor self, Tensor other) -> Tensor
  use_c10_dispatcher: full
  variants: method, function
  dispatch:
    CPU, CUDA: le
    QuantizedCPU: le_quantized_cpu

- func: gt.Scalar_out(Tensor self, Scalar other, *, Tensor(a!) out) -> Tensor(a!)
  dispatch:
    CPU, CUDA: gt_out
    QuantizedCPU: gt_out_quantized_cpu

- func: gt.Scalar(Tensor self, Scalar other) -> Tensor
  use_c10_dispatcher: full
  variants: method, function
  dispatch:
    CPU, CUDA: gt
    QuantizedCPU: gt_quantized_cpu

- func: gt.Tensor_out(Tensor self, Tensor other, *, Tensor(a!) out) -> Tensor(a!)
  dispatch:
    CPU, CUDA: gt_out
    QuantizedCPU: gt_out_quantized_cpu

- func: gt.Tensor(Tensor self, Tensor other) -> Tensor
  use_c10_dispatcher: full
  variants: method, function
  dispatch:
    CPU, CUDA: gt
    QuantizedCPU: gt_quantized_cpu

- func: lt.Scalar_out(Tensor self, Scalar other, *, Tensor(a!) out) -> Tensor(a!)
  dispatch:
    CPU, CUDA: lt_out
    QuantizedCPU: lt_out_quantized_cpu

- func: lt.Scalar(Tensor self, Scalar other) -> Tensor
  use_c10_dispatcher: full
  variants: method, function
  dispatch:
    CPU, CUDA: lt
    QuantizedCPU: lt_quantized_cpu

- func: lt.Tensor_out(Tensor self, Tensor other, *, Tensor(a!) out) -> Tensor(a!)
  dispatch:
    CPU, CUDA: lt_out
    QuantizedCPU: lt_out_quantized_cpu

- func: lt.Tensor(Tensor self, Tensor other) -> Tensor
  use_c10_dispatcher: full
  variants: method, function
  dispatch:
    CPU, CUDA: lt
    QuantizedCPU: lt_quantized_cpu

- func: take.out(Tensor self, Tensor index, *, Tensor(a!) out) -> Tensor(a!)
  dispatch:
    CPU: legacy::cpu::_th_take_out
    CUDA: legacy::cuda::_th_take_out

- func: take(Tensor self, Tensor index) -> Tensor
  use_c10_dispatcher: full
  variants: method, function
  dispatch:
    CPU: legacy::cpu::_th_take
    CUDA: legacy::cuda::_th_take

- func: index_select.out(Tensor self, int dim, Tensor index, *, Tensor(a!) out) -> Tensor(a!)
  dispatch:
    CPU: index_select_out_cpu_
    CUDA: legacy::cuda::_th_index_select_out

- func: index_select(Tensor self, int dim, Tensor index) -> Tensor
  use_c10_dispatcher: full
  variants: method, function
  dispatch:
    CPU: index_select_cpu_
    CUDA: legacy::cuda::_th_index_select
    SparseCPU: index_select_sparse
    SparseCUDA: index_select_sparse

- func: index_select.dimname_out(Tensor self, Dimname dim, Tensor index, *, Tensor(a!) out) -> Tensor(a!)

- func: index_select.dimname(Tensor self, Dimname dim, Tensor index) -> Tensor
  variants: method, function

- func: masked_select.out(Tensor self, Tensor mask, *, Tensor(a!) out) -> Tensor(a!)
  dispatch:
    CPU: masked_select_out_cpu
    CUDA: masked_select_out_cuda

- func: masked_select(Tensor self, Tensor mask) -> Tensor
  use_c10_dispatcher: full
  variants: method, function
  dispatch:
    CPU: masked_select_cpu
    CUDA: masked_select_cuda

- func: nonzero.out(Tensor self, *, Tensor(a!) out) -> Tensor(a!)
  dispatch:
    CPU: legacy::cpu::_th_nonzero_out
    CUDA: legacy::cuda::_th_nonzero_out

- func: nonzero(Tensor self) -> Tensor
  use_c10_dispatcher: full
  variants: method, function
  dispatch:
    CPU: legacy::cpu::_th_nonzero
    CUDA: legacy::cuda::_th_nonzero

- func: nonzero_numpy(Tensor self) -> Tensor[]
  use_c10_dispatcher: full
  variants: method, function

- func: gather.out(Tensor self, int dim, Tensor index, *, bool sparse_grad=False, Tensor(a!) out) -> Tensor(a!)
  dispatch:
    CPU: gather_out_cpu_cuda
    CUDA: gather_out_cpu_cuda

- func: gather(Tensor self, int dim, Tensor index, *, bool sparse_grad=False) -> Tensor
  use_c10_dispatcher: full
  variants: method, function
  dispatch:
    CPU, CUDA: gather

- func: gather.dimname_out(Tensor self, Dimname dim, Tensor index, *, bool sparse_grad=False, Tensor(a!) out) -> Tensor(a!)

- func: gather.dimname(Tensor self, Dimname dim, Tensor index, *, bool sparse_grad=False) -> Tensor
  variants: method, function

- func: _gather_sparse_backward(Tensor self, int dim, Tensor index, Tensor grad) -> Tensor
  use_c10_dispatcher: full

- func: addcmul.out(Tensor self, Tensor tensor1, Tensor tensor2, *, Scalar value=1, Tensor(a!) out) -> Tensor(a!)

- func: addcmul(Tensor self, Tensor tensor1, Tensor tensor2, *, Scalar value=1) -> Tensor
  use_c10_dispatcher: full
  variants: method, function

- func: addcmul_(Tensor(a!) self, Tensor tensor1, Tensor tensor2, *, Scalar value=1) -> Tensor(a!)
  variants: method

- func: addcdiv.out(Tensor self, Tensor tensor1, Tensor tensor2, *, Scalar value=1, Tensor(a!) out) -> Tensor(a!)

- func: addcdiv(Tensor self, Tensor tensor1, Tensor tensor2, *, Scalar value=1) -> Tensor
  use_c10_dispatcher: full
  variants: method, function

- func: lstsq.X(Tensor self, Tensor A, *, Tensor(a!) X, Tensor(b!) qr) -> (Tensor(a!) solution, Tensor(b!) QR)
  dispatch:
    CPU: legacy::cpu::_th_gels_out
    CUDA: legacy::cuda::_th_gels_out

- func: lstsq(Tensor self, Tensor A) -> (Tensor solution, Tensor QR)
  use_c10_dispatcher: full
  variants: method, function
  dispatch:
    CPU: legacy::cpu::_th_gels
    CUDA: legacy::cuda::_th_gels

- func: triangular_solve.X(Tensor self, Tensor A, bool upper=True, bool transpose=False, bool unitriangular=False, *, Tensor(a!) X, Tensor(b!) M) -> (Tensor(a!) solution, Tensor(b!) cloned_coefficient)

- func: triangular_solve(Tensor self, Tensor A, bool upper=True, bool transpose=False, bool unitriangular=False) -> (Tensor solution, Tensor cloned_coefficient)
  use_c10_dispatcher: full
  variants: method, function

- func: _triangular_solve_helper(Tensor self, Tensor A, bool upper, bool transpose, bool unitriangular) -> (Tensor, Tensor)
  use_c10_dispatcher: full
  variants: function
  dispatch:
    CPU: _triangular_solve_helper_cpu
    CUDA: _triangular_solve_helper_cuda

- func: symeig.e(Tensor self, bool eigenvectors=False, bool upper=True, *, Tensor(a!) e, Tensor(b!) V) -> (Tensor(a!) eigenvalues, Tensor(b!) eigenvectors)

- func: symeig(Tensor self, bool eigenvectors=False, bool upper=True) -> (Tensor eigenvalues, Tensor eigenvectors)
  use_c10_dispatcher: full
  variants: method, function

- func: _symeig_helper(Tensor self, bool eigenvectors, bool upper) -> (Tensor, Tensor)
  use_c10_dispatcher: full
  variants: function
  dispatch:
    CPU: _symeig_helper_cpu
    CUDA: _symeig_helper_cuda

- func: eig.e(Tensor self, bool eigenvectors=False, *, Tensor(a!) e, Tensor(b!) v) -> (Tensor(a!) eigenvalues, Tensor(b!) eigenvectors)
  dispatch:
    CPU: legacy::cpu::_th_eig_out
    CUDA: legacy::cuda::_th_eig_out

- func: eig(Tensor self, bool eigenvectors=False) -> (Tensor eigenvalues, Tensor eigenvectors)
  use_c10_dispatcher: full
  variants: method, function
  dispatch:
    CPU: legacy::cpu::_th_eig
    CUDA: legacy::cuda::_th_eig

- func: svd.U(Tensor self, bool some=True, bool compute_uv=True, *, Tensor(a!) U, Tensor(b!) S, Tensor(c!) V) -> (Tensor(a!) U, Tensor(b!) S, Tensor(c!) V)

- func: svd(Tensor self, bool some=True, bool compute_uv=True) -> (Tensor U, Tensor S, Tensor V)
  use_c10_dispatcher: full
  variants: method, function

- func: _svd_helper(Tensor self, bool some, bool compute_uv) -> (Tensor, Tensor, Tensor)
  use_c10_dispatcher: full
  variants: function
  dispatch:
    CPU: _svd_helper_cpu
    CUDA: _svd_helper_cuda

- func: cholesky.out(Tensor self, bool upper=False, *, Tensor(a!) out) -> Tensor(a!)

- func: cholesky(Tensor self, bool upper=False) -> Tensor
  use_c10_dispatcher: full
  variants: method, function

- func: _cholesky_helper(Tensor self, bool upper) -> Tensor
  use_c10_dispatcher: full
  variants: function
  dispatch:
    CPU: _cholesky_helper_cpu
    CUDA: _cholesky_helper_cuda

- func: cholesky_solve.out(Tensor self, Tensor input2, bool upper=False, *, Tensor(a!) out) -> Tensor(a!)

- func: cholesky_solve(Tensor self, Tensor input2, bool upper=False) -> Tensor
  use_c10_dispatcher: full
  variants: method, function

- func: _cholesky_solve_helper(Tensor self, Tensor A, bool upper) -> Tensor
  use_c10_dispatcher: full
  variants: function
  dispatch:
    CPU: _cholesky_solve_helper_cpu
    CUDA: _cholesky_solve_helper_cuda

- func: solve(Tensor self, Tensor A) -> (Tensor solution, Tensor LU)
  use_c10_dispatcher: full
  variants: function, method

- func: solve.solution(Tensor self, Tensor A, *, Tensor(a!) solution, Tensor(b!) lu) -> (Tensor(a!) solution, Tensor(b!) LU)

- func: _solve_helper(Tensor self, Tensor A) -> (Tensor, Tensor)
  use_c10_dispatcher: full
  variants: function
  dispatch:
    CPU: _solve_helper_cpu
    CUDA: _solve_helper_cuda

- func: cholesky_inverse.out(Tensor self, bool upper=False, *, Tensor(a!) out) -> Tensor(a!)
  dispatch:
    CPU: legacy::cpu::_th_potri_out
    CUDA: legacy::cuda::_th_potri_out

- func: cholesky_inverse(Tensor self, bool upper=False) -> Tensor
  use_c10_dispatcher: full
  variants: method, function
  dispatch:
    CPU: legacy::cpu::_th_potri
    CUDA: legacy::cuda::_th_potri

- func: qr.Q(Tensor self, bool some=True, *, Tensor(a!) Q, Tensor(b!) R) -> (Tensor(a!) Q, Tensor(b!) R)

- func: qr(Tensor self, bool some=True) -> (Tensor Q, Tensor R)
  use_c10_dispatcher: full
  variants: method, function

- func: _qr_helper(Tensor self, bool some) -> (Tensor, Tensor)
  use_c10_dispatcher: full
  variants: function
  dispatch:
    CPU: _qr_helper_cpu
    CUDA: _qr_helper_cuda

- func: geqrf.a(Tensor self, *, Tensor(a!) a, Tensor(b!) tau) -> (Tensor(a!) a, Tensor(b!) tau)
  dispatch:
    CPU: legacy::cpu::_th_geqrf_out
    CUDA: legacy::cuda::_th_geqrf_out

- func: geqrf(Tensor self) -> (Tensor a, Tensor tau)
  use_c10_dispatcher: full
  variants: method, function
  dispatch:
    CPU: legacy::cpu::_th_geqrf
    CUDA: legacy::cuda::_th_geqrf

- func: orgqr.out(Tensor self, Tensor input2, *, Tensor(a!) out) -> Tensor(a!)
  dispatch:
    CPU: legacy::cpu::_th_orgqr_out

- func: orgqr(Tensor self, Tensor input2) -> Tensor
  use_c10_dispatcher: full
  variants: method, function
  dispatch:
    CPU: legacy::cpu::_th_orgqr

- func: ormqr.out(Tensor self, Tensor input2, Tensor input3, bool left=True, bool transpose=False, *, Tensor(a!) out) -> Tensor(a!)
  dispatch:
    CPU: legacy::cpu::_th_ormqr_out

- func: ormqr(Tensor self, Tensor input2, Tensor input3, bool left=True, bool transpose=False) -> Tensor
  use_c10_dispatcher: full
  variants: method, function
  dispatch:
    CPU: legacy::cpu::_th_ormqr

- func: _lu_with_info(Tensor self, bool pivot=True, bool check_errors=True) -> (Tensor, Tensor, Tensor)
  use_c10_dispatcher: full
  variants: function
  dispatch:
    CPU: _lu_with_info_cpu
    CUDA: _lu_with_info_cuda

- func: lu_solve.out(Tensor self, Tensor LU_data, Tensor LU_pivots, *, Tensor(a!) out) -> Tensor(a!)

- func: lu_solve(Tensor self, Tensor LU_data, Tensor LU_pivots) -> Tensor
  use_c10_dispatcher: full
  variants: method, function

- func: _lu_solve_helper(Tensor self, Tensor LU_data, Tensor LU_pivots) -> Tensor
  use_c10_dispatcher: full
  variants: function
  dispatch:
    CPU: _lu_solve_helper_cpu
    CUDA: _lu_solve_helper_cuda

# TODO: remove dispatch section when porting TH CUDA to ATen
- func: multinomial.out(Tensor self, int num_samples, bool replacement=False, *, Generator? generator=None, Tensor(a!) out) -> Tensor(a!)
  dispatch:
    CPU, CUDA: multinomial_out

- func: multinomial(Tensor self, int num_samples, bool replacement=False, *, Generator? generator=None) -> Tensor
  variants: method, function
  dispatch:
    CPU, CUDA: multinomial

- func: _multinomial_alias_setup(Tensor probs) -> (Tensor, Tensor)
  use_c10_dispatcher: full
  variants: function
  dispatch:
    CPU: legacy::cpu::_th_multinomial_alias_setup
    CUDA: legacy::cuda::_th_multinomial_alias_setup

- func: _multinomial_alias_draw(Tensor J, Tensor q, int num_samples, *, Generator? generator=None) -> Tensor
  variants: function
  dispatch:
    CPU: legacy::cpu::_th_multinomial_alias_draw
    CUDA: legacy::cuda::_th_multinomial_alias_draw

- func: lgamma.out(Tensor self, *, Tensor(a!) out) -> Tensor(a!)
  dispatch:
    CPU: _lgamma_out_cpu
    CUDA: _lgamma_out_cuda

- func: lgamma(Tensor self) -> Tensor
  use_c10_dispatcher: full
  variants: method, function
  dispatch:
    CPU, CUDA: lgamma

- func: digamma.out(Tensor self, *, Tensor(a!) out) -> Tensor(a!)

- func: digamma(Tensor self) -> Tensor
  use_c10_dispatcher: full
  variants: method, function

- func: polygamma.out(int n, Tensor self, *, Tensor(a!) out) -> Tensor(a!)

- func: polygamma(int n, Tensor self) -> Tensor
  use_c10_dispatcher: full
  variants: method, function

- func: erfinv(Tensor self) -> Tensor
  use_c10_dispatcher: full
  variants: method, function
  dispatch:
    CPU, CUDA: erfinv

- func: erfinv_(Tensor(a!) self) -> Tensor(a!)
  variants: method
  dispatch:
    CPU: _erfinv__cpu
    CUDA: _erfinv__cuda

- func: erfinv.out(Tensor self, *, Tensor(a!) out) -> Tensor(a!)
  dispatch:
    CPU: _erfinv_out_cpu
    CUDA: _erfinv_out_cuda

- func: sign(Tensor self) -> Tensor
  use_c10_dispatcher: full
  variants: function, method

- func: sign_(Tensor(a!) self) -> Tensor(a!)
  variants: method

- func: sign.out(Tensor self, *, Tensor(a!) out) -> Tensor(a!)
  dispatch:
    CPU, CUDA: sign_out

- func: dist(Tensor self, Tensor other, Scalar p=2) -> Tensor
  use_c10_dispatcher: full
  variants: method, function

- func: atan2.out(Tensor self, Tensor other, *, Tensor(a!) out) -> Tensor(a!)

- func: atan2(Tensor self, Tensor other) -> Tensor
  use_c10_dispatcher: full
  variants: method, function

- func: lerp.Scalar_out(Tensor self, Tensor end, Scalar weight, *, Tensor(a!) out) -> Tensor(a!)
  dispatch:
    CPU: lerp_cpu_scalar_out
    CUDA: lerp_cuda_scalar_out

- func: lerp.Tensor_out(Tensor self, Tensor end, Tensor weight, *, Tensor(a!) out) -> Tensor(a!)
  dispatch:
    CPU: lerp_cpu_tensor_out
    CUDA: lerp_cuda_tensor_out

- func: lerp.Scalar(Tensor self, Tensor end, Scalar weight) -> Tensor
  use_c10_dispatcher: full
  variants: method, function
  dispatch:
    CPU: lerp_cpu_scalar
    CUDA: lerp_cuda_scalar

- func: lerp.Tensor(Tensor self, Tensor end, Tensor weight) -> Tensor
  use_c10_dispatcher: full
  variants: method, function
  dispatch:
    CPU: lerp_cpu_tensor
    CUDA: lerp_cuda_tensor

- func: histc.out(Tensor self, int bins=100, Scalar min=0, Scalar max=0, *, Tensor(a!) out) -> Tensor(a!)
  dispatch:
    CPU: legacy::cpu::_th_histc_out
    CUDA: _histc_out_cuda

- func: histc(Tensor self, int bins=100, Scalar min=0, Scalar max=0) -> Tensor
  use_c10_dispatcher: full
  variants: method, function
  dispatch:
    CPU: legacy::cpu::_th_histc
    CUDA: _histc_cuda

- func: fmod.Scalar_out(Tensor self, Scalar other, *, Tensor(a!) out) -> Tensor(a!)
  dispatch:
    CPU: fmod_out
    CUDA: fmod_cuda_out

- func: fmod.Scalar(Tensor self, Scalar other) -> Tensor
  use_c10_dispatcher: full
  variants: method, function
  dispatch:
    CPU: fmod
    CUDA: fmod_cuda

- func: fmod.Tensor_out(Tensor self, Tensor other, *, Tensor(a!) out) -> Tensor(a!)
  dispatch:
    CPU: fmod_out
    CUDA: fmod_cuda_out

- func: fmod.Tensor(Tensor self, Tensor other) -> Tensor
  use_c10_dispatcher: full
  variants: method, function
  dispatch:
    CPU: fmod
    CUDA: fmod_cuda

- func: remainder.Scalar_out(Tensor self, Scalar other, *, Tensor(a!) out) -> Tensor(a!)
  dispatch:
    CPU, CUDA: remainder_out

- func: remainder.Scalar(Tensor self, Scalar other) -> Tensor
  use_c10_dispatcher: full
  variants: method, function
  dispatch:
    CPU, CUDA: remainder

- func: remainder.Tensor_out(Tensor self, Tensor other, *, Tensor(a!) out) -> Tensor(a!)
  dispatch:
    CPU, CUDA: remainder_out

- func: remainder.Tensor(Tensor self, Tensor other) -> Tensor
  use_c10_dispatcher: full
  variants: method, function
  dispatch:
    CPU, CUDA: remainder

- func: min.out(Tensor self, Tensor other, *, Tensor(a!) out) -> Tensor(a!)

- func: min.other(Tensor self, Tensor other) -> Tensor
  use_c10_dispatcher: full
  variants: method, function

- func: min(Tensor self) -> Tensor
  use_c10_dispatcher: full
  variants: method, function
  dispatch:
    CPU, CUDA: min
    QuantizedCPU: min_quant

- func: max.out(Tensor self, Tensor other, *, Tensor(a!) out) -> Tensor(a!)

- func: max.other(Tensor self, Tensor other) -> Tensor
  use_c10_dispatcher: full
  variants: method, function

- func: max(Tensor self) -> Tensor
  use_c10_dispatcher: full
  variants: method, function
  dispatch:
    CPU, CUDA: max
    QuantizedCPU: max_quant

- func: median(Tensor self) -> Tensor
  use_c10_dispatcher: full
  variants: method, function
  dispatch:
    CPU: median_cpu
    CUDA: median_cuda

- func: sort.values(Tensor self, int dim=-1, bool descending=False, *, Tensor(a!) values, Tensor(b!) indices) -> (Tensor(a!) values, Tensor(b!) indices)
  dispatch:
    CPU: legacy::cpu::_th_sort_out
    CUDA: legacy::cuda::_th_sort_out

- func: sort(Tensor self, int dim=-1, bool descending=False) -> (Tensor values, Tensor indices)
  use_c10_dispatcher: full
  variants: method, function
  dispatch:
    CPU: legacy::cpu::_th_sort
    CUDA: legacy::cuda::_th_sort
    QuantizedCPU: sort_quant

- func: sort.dimname_values(Tensor self, Dimname dim, bool descending=False, *, Tensor(a!) values, Tensor(b!) indices) -> (Tensor(a!) values, Tensor(b!) indices)

- func: sort.dimname(Tensor self, Dimname dim, bool descending=False) -> (Tensor values, Tensor indices)
  variants: method, function

- func: argsort(Tensor self, int dim=-1, bool descending=False) -> Tensor
  use_c10_dispatcher: full
  variants: method, function

- func: argsort.dimname(Tensor self, Dimname dim, bool descending=False) -> Tensor
  variants: method, function

- func: topk.values(Tensor self, int k, int dim=-1, bool largest=True, bool sorted=True, *, Tensor(a!) values, Tensor(b!) indices) ->(Tensor(a!) values, Tensor(b!) indices)
  dispatch:
    CPU: topk_out_cpu
    CUDA: legacy::cuda::_th_topk_out

- func: topk(Tensor self, int k, int dim=-1, bool largest=True, bool sorted=True) -> (Tensor values, Tensor indices)
  use_c10_dispatcher: full
  variants: method, function
  dispatch:
    CPU, CUDA: topk
    QuantizedCPU: quantized_topk_cpu

- func: all(Tensor self) -> Tensor
  use_c10_dispatcher: full
  variants: method, function

- func: any(Tensor self) -> Tensor
  use_c10_dispatcher: full
  variants: method, function
  dispatch:
    CPU, CUDA: any
    SparseCPU, SparseCUDA: any_sparse

- func: renorm.out(Tensor self, Scalar p, int dim, Scalar maxnorm, *, Tensor(a!) out) -> Tensor(a!)
  dispatch:
    CPU: legacy::cpu::_th_renorm_out
    CUDA: legacy::cuda::_th_renorm_out

- func: renorm(Tensor self, Scalar p, int dim, Scalar maxnorm) -> Tensor
  use_c10_dispatcher: full
  variants: method, function
  dispatch:
    CPU: legacy::cpu::_th_renorm
    CUDA: legacy::cuda::_th_renorm

- func: unfold(Tensor(a) self, int dimension, int size, int step) -> Tensor(a)
  use_c10_dispatcher: full
  variants: method
  device_guard: False
  dispatch:
    CPU, CUDA: unfold

- func: unfold_backward(Tensor grad_in, int[] input_sizes, int dim, int size, int step) -> Tensor
  variants: function
  dispatch:
    CPU, CUDA: unfold_backward

- func: equal(Tensor self, Tensor other) -> bool
  use_c10_dispatcher: full
  variants: method, function
  dispatch:
    CPU: cpu_equal
    CUDA: legacy::cuda::_th_equal
    QuantizedCPU: quantized_equal_cpu

- func: pow.Tensor_Tensor_out(Tensor self, Tensor exponent, *, Tensor(a!) out) -> Tensor(a!)
  dispatch:
    CPU, CUDA: pow_out

- func: pow.Tensor_Tensor(Tensor self, Tensor exponent) -> Tensor
  use_c10_dispatcher: full
  variants: method, function
  dispatch:
    CPU, CUDA: pow

- func: pow.Scalar_out(Scalar self, Tensor exponent, *, Tensor(a!) out) -> Tensor(a!)
  dispatch:
    CPU, CUDA: pow_out

- func: pow.Scalar(Scalar self, Tensor exponent) -> Tensor
  use_c10_dispatcher: full
  dispatch:
    CPU, CUDA: pow

- func: normal_(Tensor(a!) self, float mean=0, float std=1, *, Generator? generator=None) -> Tensor(a!)
  variants: method

- func: normal.Tensor_float_out(Tensor mean, float std=1, *, Generator? generator=None, Tensor(a!) out) -> Tensor(a!)

- func: normal.Tensor_float(Tensor mean, float std=1, *, Generator? generator=None) -> Tensor

- func: normal.float_Tensor_out(float mean, Tensor std, *, Generator? generator=None, Tensor(a!) out) -> Tensor(a!)

- func: normal.float_Tensor(float mean, Tensor std, *, Generator? generator=None) -> Tensor

- func: normal.Tensor_Tensor_out(Tensor mean, Tensor std, *, Generator? generator=None, Tensor(a!) out) -> Tensor(a!)

- func: normal.Tensor_Tensor(Tensor mean, Tensor std, *, Generator? generator=None) -> Tensor

- func: normal.float_float(float mean, float std, int[] size, *, Generator? generator=None, ScalarType? dtype=None, Layout? layout=None, Device? device=None, bool? pin_memory=None) -> Tensor

- func: normal.float_float_out(float mean, float std, int[] size, *, Generator? generator=None, Tensor(a!) out) -> Tensor(a!)

- func: alias(Tensor(a) self) -> Tensor(a)
  use_c10_dispatcher: full
  variants: method, function

- func: _addr(Tensor self, Tensor vec1, Tensor vec2, *, Scalar beta=1, Scalar alpha=1) -> Tensor
  use_c10_dispatcher: full
  dispatch:
    CPU: legacy::cpu::_th_addr
    CUDA: addr_cuda

- func: _addr_(Tensor(a!) self, Tensor vec1, Tensor vec2, *, Scalar beta=1, Scalar alpha=1) -> Tensor(a!)
  dispatch:
    CPU: legacy::cpu::_th_addr_
    CUDA: addr__cuda

- func: _addr.out(Tensor self, Tensor vec1, Tensor vec2, *, Scalar beta=1, Scalar alpha=1, Tensor(a!) out) -> Tensor(a!)
  dispatch:
    CPU: legacy::cpu::_th_addr_out
    CUDA: addr_out_cuda

- func: _index_copy_(Tensor(a!) self, int dim, Tensor index, Tensor source) -> Tensor(a!)
  dispatch:
    CPU: legacy::cpu::_th_index_copy_
    CUDA: legacy::cuda::_th_index_copy_

- func: _cumsum(Tensor self, int dim) -> Tensor
  use_c10_dispatcher: full
  dispatch:
    CPU: _cumsum_cpu
    CUDA: _cumsum_cuda

- func: _cumsum.out(Tensor self, int dim, *, Tensor(a!) out) -> Tensor(a!)
  dispatch:
    CPU: _cumsum_out_cpu
    CUDA: _cumsum_out_cuda

- func: _cumprod(Tensor self, int dim) -> Tensor
  use_c10_dispatcher: full
  dispatch:
    CPU: _cumprod_cpu
    CUDA: _cumprod_cuda

- func: _cumprod.out(Tensor self, int dim, *, Tensor(a!) out) -> Tensor(a!)
  dispatch:
    CPU: _cumprod_out_cpu
    CUDA: _cumprod_out_cuda

- func: _var(Tensor self, bool unbiased=True) -> Tensor
  use_c10_dispatcher: full
  dispatch:
    CPU: legacy::cpu::_th_var
    CUDA: legacy::cuda::_th_var

- func: _std(Tensor self, bool unbiased=True) -> Tensor
  use_c10_dispatcher: full
  dispatch:
    CPU: legacy::cpu::_th_std
    CUDA: legacy::cuda::_th_std

- func: _amp_non_finite_check_and_unscale_(Tensor(a!) self, Tensor(b!) found_inf, Tensor inv_scale) -> ()
  variants: function
  dispatch:
    CUDA: _amp_non_finite_check_and_unscale_cuda_

- func: _amp_update_scale(Tensor(a!) growth_tracker, Tensor current_scale, Tensor found_inf, float scale_growth_factor, float scale_backoff_factor, int growth_interval) -> Tensor
  variants: function
  dispatch:
    CUDA: _amp_update_scale_cuda

- func: _cat(Tensor[] tensors, int dim=0) -> Tensor
  use_c10_dispatcher: full
  dispatch:
    CPU: _cat_cpu
    CUDA: cat_cuda
    QuantizedCPU: quantized_cat

- func: _cat.out(Tensor[] tensors, int dim=0, *, Tensor(a!) out) -> Tensor(a!)
  dispatch:
    CPU: _cat_out_cpu
    CUDA: cat_out_cuda
    QuantizedCPU: quantized_cat_out

- func: _mode(Tensor self, int dim=-1, bool keepdim=False) -> (Tensor, Tensor)
  use_c10_dispatcher: full
  dispatch:
    CPU: legacy::cpu::_th_mode
    CUDA: legacy::cuda::_th_mode

- func: _mode.values(Tensor self, int dim=-1, bool keepdim=False, *, Tensor(a!) values, Tensor(b!) indices) -> (Tensor(a!), Tensor(b!))
  dispatch:
    CPU: legacy::cpu::_th_mode_out
    CUDA: legacy::cuda::_th_mode_out

- func: bucketize.Tensor(Tensor self, Tensor boundaries, *, bool out_int32=False, bool right=False) -> Tensor
  use_c10_dispatcher: full
  dispatch:
    CPU: bucketize_cpu
    CUDA: bucketize_cuda

- func: bucketize.Tensor_out(Tensor self, Tensor boundaries, *, bool out_int32=False, bool right=False, Tensor(a!) out) -> Tensor(a!)
  dispatch:
    CPU: bucketize_out_cpu
    CUDA: bucketize_out_cuda

- func: bucketize.Scalar(Scalar self, Tensor boundaries, *, bool out_int32=False, bool right=False) -> Tensor
  use_c10_dispatcher: full
  dispatch:
    CPU: bucketize_cpu
    CUDA: bucketize_cuda

- func: searchsorted.Tensor(Tensor sorted_sequence, Tensor self, *, bool out_int32=False, bool right=False) -> Tensor
  use_c10_dispatcher: full
  dispatch:
    CPU: searchsorted_cpu
    CUDA: searchsorted_cuda

- func: searchsorted.Tensor_out(Tensor sorted_sequence, Tensor self, *, bool out_int32=False, bool right=False, Tensor(a!) out) -> Tensor(a!)
  dispatch:
    CPU: searchsorted_out_cpu
    CUDA: searchsorted_out_cuda

- func: searchsorted.Scalar(Tensor sorted_sequence, Scalar self, *, bool out_int32=False, bool right=False) -> Tensor
  use_c10_dispatcher: full
  dispatch:
    CPU: searchsorted_cpu
    CUDA: searchsorted_cuda

## NN wrappers

- func: mse_loss.out(Tensor self, Tensor target, int reduction=Mean, *, Tensor(a!) out) -> Tensor(a!)
  python_module: nn

- func: mse_loss(Tensor self, Tensor target, int reduction=Mean) -> Tensor
  use_c10_dispatcher: full
  python_module: nn

- func: mse_loss_backward.grad_input(Tensor grad_output, Tensor self, Tensor target, int reduction, *, Tensor(a!) grad_input) -> Tensor(a!)
  python_module: nn
  dispatch:
    CPU, CUDA: mse_loss_backward_out

- func: mse_loss_backward(Tensor grad_output, Tensor self, Tensor target, int reduction) -> Tensor
  use_c10_dispatcher: full
  python_module: nn
  dispatch:
    CPU, CUDA: mse_loss_backward

- func: l1_loss.out(Tensor self, Tensor target, int reduction=Mean, *, Tensor(a!) out) -> Tensor(a!)
  python_module: nn

- func: l1_loss(Tensor self, Tensor target, int reduction=Mean) -> Tensor
  use_c10_dispatcher: full
  python_module: nn

- func: l1_loss_backward.grad_input(Tensor grad_output, Tensor self, Tensor target, int reduction, *, Tensor(a!) grad_input) -> Tensor(a!)
  python_module: nn
  dispatch:
    CPU, CUDA: l1_loss_backward_out

- func: l1_loss_backward(Tensor grad_output, Tensor self, Tensor target, int reduction) -> Tensor
  use_c10_dispatcher: full
  python_module: nn

- func: multi_margin_loss.out(Tensor self, Tensor target, Scalar p=1, Scalar margin=1, Tensor? weight=None, int reduction=Mean, *, Tensor(a!) out) -> Tensor(a!)
  python_module: nn
  dispatch:
    CPU: multi_margin_loss_cpu_out
    CUDA: legacy::cuda::_thnn_multi_margin_loss_forward_out

- func: multi_margin_loss(Tensor self, Tensor target, Scalar p=1, Scalar margin=1, Tensor? weight=None, int reduction=Mean) -> Tensor
  python_module: nn
  dispatch:
    CPU: multi_margin_loss_cpu
    CUDA: legacy::cuda::_thnn_multi_margin_loss_forward

- func: multi_margin_loss_backward.grad_input(Tensor grad_output, Tensor self, Tensor target, Scalar p, Scalar margin, Tensor? weight=None, int reduction=Mean, *, Tensor(a!) grad_input) -> Tensor(a!)
  python_module: nn
  dispatch:
    CPU: multi_margin_loss_cpu_backward_out
    CUDA: legacy::cuda::_thnn_multi_margin_loss_backward_out

- func: multi_margin_loss_backward(Tensor grad_output, Tensor self, Tensor target, Scalar p, Scalar margin, Tensor? weight=None, int reduction=Mean) -> Tensor
  python_module: nn
  dispatch:
    CPU: multi_margin_loss_cpu_backward
    CUDA: legacy::cuda::_thnn_multi_margin_loss_backward

- func: multilabel_margin_loss.out(Tensor self, Tensor target, int reduction=Mean, *, Tensor(a!) out) -> Tensor(a!)
  python_module: nn

- func: multilabel_margin_loss(Tensor self, Tensor target, int reduction=Mean) -> Tensor
  use_c10_dispatcher: full
  python_module: nn

- func: multilabel_margin_loss_forward.output(Tensor self, Tensor target, int reduction, *, Tensor(a!) output, Tensor(b!) is_target) -> (Tensor(a!), Tensor(b!))
  python_module: nn
  dispatch:
    CPU: multilabel_margin_loss_forward_out_cpu
    CUDA: legacy::cuda::_thnn_multilabel_margin_loss_forward_out

- func: multilabel_margin_loss_forward(Tensor self, Tensor target, int reduction) -> (Tensor output, Tensor is_target)
  use_c10_dispatcher: full
  python_module: nn
  dispatch:
    CPU: multilabel_margin_loss_forward_cpu
    CUDA: legacy::cuda::_thnn_multilabel_margin_loss_forward

- func: multilabel_margin_loss_backward.grad_input(Tensor grad_output, Tensor self, Tensor target, int reduction, Tensor is_target, *, Tensor(a!) grad_input) -> Tensor(a!)
  python_module: nn
  dispatch:
    CPU: multilabel_margin_loss_backward_cpu_out
    CUDA: legacy::cuda::_thnn_multilabel_margin_loss_backward_out

- func: multilabel_margin_loss_backward(Tensor grad_output, Tensor self, Tensor target, int reduction, Tensor is_target) -> Tensor
  use_c10_dispatcher: full
  python_module: nn
  dispatch:
    CPU: multilabel_margin_loss_backward_cpu
    CUDA: legacy::cuda::_thnn_multilabel_margin_loss_backward

- func: nll_loss.out(Tensor self, Tensor target, Tensor? weight=None, int reduction=Mean, int ignore_index=-100, *, Tensor(a!) out) -> Tensor(a!)
  python_module: nn

- func: nll_loss(Tensor self, Tensor target, Tensor? weight=None, int reduction=Mean, int ignore_index=-100) -> Tensor
  python_module: nn

- func: nll_loss_forward.output(Tensor self, Tensor target, Tensor? weight, int reduction, int ignore_index, *, Tensor(a!) output, Tensor(b!) total_weight) -> (Tensor(a!), Tensor(b!))
  python_module: nn
  dispatch:
    CPU: nll_loss_forward_out_cpu
    CUDA: legacy::cuda::_thnn_nll_loss_forward_out

- func: nll_loss_forward(Tensor self, Tensor target, Tensor? weight, int reduction, int ignore_index) -> (Tensor output, Tensor total_weight)
  python_module: nn
  dispatch:
    CPU: nll_loss_forward_cpu
    CUDA: legacy::cuda::_thnn_nll_loss_forward

- func: nll_loss_backward.grad_input(Tensor grad_output, Tensor self, Tensor target, Tensor? weight, int reduction, int ignore_index, Tensor total_weight, *, Tensor(a!) grad_input) -> Tensor(a!)
  python_module: nn
  dispatch:
    CPU: nll_loss_backward_out_cpu
    CUDA: legacy::cuda::_thnn_nll_loss_backward_out

- func: nll_loss_backward(Tensor grad_output, Tensor self, Tensor target, Tensor? weight, int reduction, int ignore_index, Tensor total_weight) -> Tensor
  python_module: nn
  dispatch:
    CPU: nll_loss_backward_cpu
    CUDA: legacy::cuda::_thnn_nll_loss_backward

- func: nll_loss2d.out(Tensor self, Tensor target, Tensor? weight=None, int reduction=Mean, int ignore_index=-100, *, Tensor(a!) out) -> Tensor(a!)
  python_module: nn

- func: nll_loss2d(Tensor self, Tensor target, Tensor? weight=None, int reduction=Mean, int ignore_index=-100) -> Tensor
  python_module: nn

- func: nll_loss2d_forward.output(Tensor self, Tensor target, Tensor? weight, int reduction, int ignore_index, *, Tensor(a!) output, Tensor(b!) total_weight) -> (Tensor(a!), Tensor(b!))
  python_module: nn
  dispatch:
    CPU: nll_loss2d_forward_out_cpu
    CUDA: legacy::cuda::_thnn_nll_loss2d_forward_out

- func: nll_loss2d_forward(Tensor self, Tensor target, Tensor? weight, int reduction, int ignore_index) -> (Tensor output, Tensor total_weight)
  python_module: nn
  dispatch:
    CPU: nll_loss2d_forward_cpu
    CUDA: legacy::cuda::_thnn_nll_loss2d_forward

- func: nll_loss2d_backward.grad_input(Tensor grad_output, Tensor self, Tensor target, Tensor? weight, int reduction, int ignore_index, Tensor total_weight, *, Tensor(a!) grad_input) -> Tensor(a!)
  python_module: nn
  dispatch:
    CPU: nll_loss2d_backward_out_cpu
    CUDA: legacy::cuda::_thnn_nll_loss2d_backward_out

- func: nll_loss2d_backward(Tensor grad_output, Tensor self, Tensor target, Tensor? weight, int reduction, int ignore_index, Tensor total_weight) -> Tensor
  python_module: nn
  dispatch:
    CPU: nll_loss2d_backward_cpu
    CUDA: legacy::cuda::_thnn_nll_loss2d_backward

- func: smooth_l1_loss.out(Tensor self, Tensor target, int reduction=Mean, *, Tensor(a!) out) -> Tensor(a!)
  python_module: nn
  dispatch:
    CPU: smooth_l1_loss_out
    CUDA: smooth_l1_loss_out

- func: smooth_l1_loss(Tensor self, Tensor target, int reduction=Mean) -> Tensor
  use_c10_dispatcher: full
  python_module: nn

- func: smooth_l1_loss_backward.grad_input(Tensor grad_output, Tensor self, Tensor target, int reduction, *, Tensor(a!) grad_input) -> Tensor(a!)
  python_module: nn
  dispatch:
    CPU: smooth_l1_loss_backward_out
    CUDA: smooth_l1_loss_backward_out

- func: smooth_l1_loss_backward(Tensor grad_output, Tensor self, Tensor target, int reduction) -> Tensor
  use_c10_dispatcher: full
  python_module: nn

- func: soft_margin_loss.out(Tensor self, Tensor target, int reduction=Mean, *, Tensor(a!) out) -> Tensor(a!)
  python_module: nn

- func: soft_margin_loss(Tensor self, Tensor target, int reduction=Mean) -> Tensor
  use_c10_dispatcher: full
  python_module: nn

- func: soft_margin_loss_backward.grad_input(Tensor grad_output, Tensor self, Tensor target, int reduction, *, Tensor(a!) grad_input) -> Tensor(a!)
  python_module: nn

- func: soft_margin_loss_backward(Tensor grad_output, Tensor self, Tensor target, int reduction) -> Tensor
  use_c10_dispatcher: full
  python_module: nn

- func: elu.out(Tensor self, Scalar alpha=1, Scalar scale=1, Scalar input_scale=1, *, Tensor(a!) out) -> Tensor(a!)
  python_module: nn

- func: elu(Tensor self, Scalar alpha=1, Scalar scale=1, Scalar input_scale=1) -> Tensor
  use_c10_dispatcher: full
  python_module: nn

- func: elu_backward.grad_input(Tensor grad_output, Scalar alpha, Scalar scale, Scalar input_scale, Tensor output, *, Tensor(a!) grad_input) -> Tensor(a!)
  python_module: nn
  dispatch:
    CPU, CUDA: elu_backward_out

- func: elu_backward(Tensor grad_output, Scalar alpha, Scalar scale, Scalar input_scale, Tensor output) -> Tensor
  use_c10_dispatcher: full
  python_module: nn

- func: elu_(Tensor(a!) self, Scalar alpha=1, Scalar scale=1, Scalar input_scale=1) -> Tensor(a!)
  python_module: nn

- func: glu.out(Tensor self, int dim=-1, *, Tensor(a!) out) -> Tensor(a!)
  python_module: nn
  dispatch:
    CPU: glu_out
    CUDA: legacy::cuda::_thnn_glu_forward_out

- func: glu(Tensor self, int dim=-1) -> Tensor
  use_c10_dispatcher: full
  python_module: nn
  dispatch:
    CPU: glu
    CUDA: legacy::cuda::_thnn_glu_forward

- func: glu_backward.grad_input(Tensor grad_output, Tensor self, int dim, *, Tensor(a!) grad_input) -> Tensor(a!)
  python_module: nn
  dispatch:
    CPU: glu_backward_out
    CUDA: legacy::cuda::_thnn_glu_backward_out

- func: glu_backward(Tensor grad_output, Tensor self, int dim) -> Tensor
  use_c10_dispatcher: full
  python_module: nn
  dispatch:
    CPU: glu_backward
    CUDA: legacy::cuda::_thnn_glu_backward

- func: hardsigmoid.out(Tensor self, *, Tensor(a!) out) -> Tensor(a!)
  python_module: nn

- func: hardsigmoid(Tensor self) -> Tensor
  use_c10_dispatcher: full
  python_module: nn
  dispatch:
    CPU, CUDA: hardsigmoid
    QuantizedCPU: quantized_hardsigmoid

- func: hardsigmoid_(Tensor(a!) self) -> Tensor(a!)
  python_module: nn

- func: hardsigmoid_backward(Tensor grad_output, Tensor self) -> Tensor
  use_c10_dispatcher: full
  python_module: nn
  dispatch:
    CPU, CUDA: hardsigmoid_backward

- func: hardtanh.out(Tensor self, Scalar min_val=-1, Scalar max_val=1, *, Tensor(a!) out) -> Tensor(a!)
  python_module: nn
  dispatch:
    CPU, CUDA: hardtanh_out
    QuantizedCPU: quantized_hardtanh_out

- func: hardtanh(Tensor self, Scalar min_val=-1, Scalar max_val=1) -> Tensor
  use_c10_dispatcher: full
  python_module: nn
  dispatch:
    CPU, CUDA: hardtanh
    QuantizedCPU: quantized_hardtanh

- func: hardtanh_backward.grad_input(Tensor grad_output, Tensor self, Scalar min_val, Scalar max_val, *, Tensor(a!) grad_input) -> Tensor(a!)
  python_module: nn
  dispatch:
    CPU, CUDA: hardtanh_backward_out

- func: hardtanh_backward(Tensor grad_output, Tensor self, Scalar min_val, Scalar max_val) -> Tensor
  use_c10_dispatcher: full
  python_module: nn

- func: hardtanh_(Tensor(a!) self, Scalar min_val=-1, Scalar max_val=1) -> Tensor(a!)
  python_module: nn
  dispatch:
    CPU, CUDA: hardtanh_
    QuantizedCPU: quantized_hardtanh_
    Vulkan: vulkan_hardtanh_

- func: hardswish.out(Tensor self, *, Tensor(a!) out) -> Tensor(a!)
  python_module: nn

- func: hardswish(Tensor self) -> Tensor
  use_c10_dispatcher: full
  python_module: nn

- func: hardswish_(Tensor(a!) self) -> Tensor(a!)
  python_module: nn

- func: hardswish_backward(Tensor grad_output, Tensor self) -> Tensor
  use_c10_dispatcher: full
  python_module: nn
  dispatch:
    CPU, CUDA: hardswish_backward

- func: leaky_relu.out(Tensor self, Scalar negative_slope=0.01, *, Tensor(a!) out) -> Tensor(a!)
  python_module: nn
  dispatch:
    CPU, CUDA: leaky_relu_out
    QuantizedCPU: quantized_leaky_relu_out

- func: leaky_relu(Tensor self, Scalar negative_slope=0.01) -> Tensor
  use_c10_dispatcher: full
  python_module: nn
  dispatch:
    CPU, CUDA: leaky_relu
    QuantizedCPU: quantized_leaky_relu

- func: leaky_relu_backward(Tensor grad_output, Tensor self, Scalar negative_slope, bool self_is_result) -> Tensor
  use_c10_dispatcher: full
  python_module: nn

- func: leaky_relu_(Tensor(a!) self, Scalar negative_slope=0.01) -> Tensor(a!)
  python_module: nn
  dispatch:
    CPU, CUDA: leaky_relu_
    QuantizedCPU: quantized_leaky_relu_

- func: log_sigmoid.out(Tensor self, *, Tensor(a!) out) -> Tensor(a!)
  python_module: nn

- func: log_sigmoid(Tensor self) -> Tensor
  use_c10_dispatcher: full
  python_module: nn

- func: log_sigmoid_forward.output(Tensor self, *, Tensor(a!) output, Tensor(b!) buffer) -> (Tensor(a!), Tensor(b!))
  python_module: nn
  dispatch:
    CPU: log_sigmoid_forward_out_cpu
    CUDA: legacy::cuda::_thnn_log_sigmoid_forward_out

- func: log_sigmoid_forward(Tensor self) -> (Tensor output, Tensor buffer)
  use_c10_dispatcher: full
  python_module: nn
  dispatch:
    CPU: log_sigmoid_forward_cpu
    CUDA: legacy::cuda::_thnn_log_sigmoid_forward

- func: log_sigmoid_backward.grad_input(Tensor grad_output, Tensor self, Tensor buffer, *, Tensor(a!) grad_input) -> Tensor(a!)
  python_module: nn
  dispatch:
    CPU: log_sigmoid_backward_out_cpu
    CUDA: legacy::cuda::_thnn_log_sigmoid_backward_out

- func: log_sigmoid_backward(Tensor grad_output, Tensor self, Tensor buffer) -> Tensor
  use_c10_dispatcher: full
  python_module: nn
  dispatch:
    CPU: log_sigmoid_backward_cpu
    CUDA: legacy::cuda::_thnn_log_sigmoid_backward

- func: rrelu_with_noise.out(Tensor self, Tensor noise, Scalar lower=0.125, Scalar upper=0.3333333333333333, bool training=False, Generator? generator=None, *, Tensor(a!) out) -> Tensor(a!)
  python_module: nn
  dispatch:
    CPU: rrelu_with_noise_out_cpu
    CUDA: legacy::cuda::_thnn_rrelu_with_noise_forward_out

- func: rrelu_with_noise(Tensor self, Tensor noise, Scalar lower=0.125, Scalar upper=0.3333333333333333, bool training=False, Generator? generator=None) -> Tensor
  python_module: nn
  dispatch:
    CPU: rrelu_with_noise_cpu
    CUDA: legacy::cuda::_thnn_rrelu_with_noise_forward

- func: rrelu_with_noise_backward(Tensor grad_output, Tensor self, Tensor noise, Scalar lower, Scalar upper, bool training, bool self_is_result) -> Tensor
  use_c10_dispatcher: full
  python_module: nn

- func: rrelu_with_noise_(Tensor(a!) self, Tensor noise, Scalar lower=0.125, Scalar upper=0.3333333333333333, bool training=False, Generator? generator=None) -> Tensor(a!)
  python_module: nn
  dispatch:
    CPU: rrelu_with_noise_cpu_
    CUDA: legacy::cuda::_thnn_rrelu_with_noise_forward_

- func: softplus.out(Tensor self, Scalar beta=1, Scalar threshold=20, *, Tensor(a!) out) -> Tensor(a!)
  python_module: nn

- func: softplus(Tensor self, Scalar beta=1, Scalar threshold=20) -> Tensor
  use_c10_dispatcher: full
  python_module: nn

- func: softplus_backward.grad_input(Tensor grad_output, Tensor self, Scalar beta, Scalar threshold, Tensor output, *, Tensor(a!) grad_input) -> Tensor(a!)
  python_module: nn
  dispatch:
    CPU, CUDA: softplus_backward_out

- func: softplus_backward(Tensor grad_output, Tensor self, Scalar beta, Scalar threshold, Tensor output) -> Tensor
  use_c10_dispatcher: full
  python_module: nn

- func: softshrink.out(Tensor self, Scalar lambd=0.5, *, Tensor(a!) out) -> Tensor(a!)
  python_module: nn

- func: softshrink(Tensor self, Scalar lambd=0.5) -> Tensor
  use_c10_dispatcher: full
  python_module: nn

- func: softshrink_backward.grad_input(Tensor grad_output, Tensor self, Scalar lambd, *, Tensor(a!) grad_input) -> Tensor(a!)
  python_module: nn
  dispatch:
    CPU, CUDA: softshrink_backward_out

- func: softshrink_backward(Tensor grad_output, Tensor self, Scalar lambd) -> Tensor
  use_c10_dispatcher: full
  python_module: nn

- func: adaptive_avg_pool2d.out(Tensor self, int[2] output_size, *, Tensor(a!) out) -> Tensor(a!)
  python_module: nn
  dispatch:
    CPU, CUDA: adaptive_avg_pool2d_out_cpu
    MkldnnCPU: mkldnn_adaptive_avg_pool2d_out

- func: adaptive_avg_pool2d(Tensor self, int[2] output_size) -> Tensor
  use_c10_dispatcher: full
  python_module: nn

- func: mkldnn_adaptive_avg_pool2d(Tensor self, int[2] output_size) -> Tensor
  use_c10_dispatcher: full
  dispatch:
    MkldnnCPU: mkldnn_adaptive_avg_pool2d

- func: _adaptive_avg_pool2d(Tensor self, int[2] output_size) -> Tensor
  use_c10_dispatcher: full
  dispatch:
    CPU: adaptive_avg_pool2d_cpu
    CUDA: adaptive_avg_pool2d_cuda
    QuantizedCPU: quantized_adaptive_avg_pool2d

- func: _adaptive_avg_pool2d_backward(Tensor grad_output, Tensor self) -> Tensor
  use_c10_dispatcher: full
  python_module: nn
  dispatch:
    CPU: adaptive_avg_pool2d_backward_cpu
    CUDA: adaptive_avg_pool2d_backward_cuda

- func: adaptive_avg_pool3d.out(Tensor self, int[3] output_size, *, Tensor(a!) out) -> Tensor(a!)
  python_module: nn
  dispatch:
    CPU: adaptive_avg_pool3d_out_cpu
    CUDA: adaptive_avg_pool3d_out_cuda
    QuantizedCPU: quantized_adaptive_avg_pool3d_out

- func: adaptive_avg_pool3d(Tensor self, int[3] output_size) -> Tensor
  use_c10_dispatcher: full
  python_module: nn
  dispatch:
    CPU: adaptive_avg_pool3d_cpu
    CUDA: adaptive_avg_pool3d_cuda
    QuantizedCPU: quantized_adaptive_avg_pool3d

- func: adaptive_avg_pool3d_backward.grad_input(Tensor grad_output, Tensor self, *, Tensor(a!) grad_input) -> Tensor(a!)
  python_module: nn
  dispatch:
    CPU: adaptive_avg_pool3d_backward_out_cpu
    CUDA: adaptive_avg_pool3d_backward_out_cuda

- func: adaptive_avg_pool3d_backward(Tensor grad_output, Tensor self) -> Tensor
  use_c10_dispatcher: full
  python_module: nn
  dispatch:
    CPU: adaptive_avg_pool3d_backward_cpu
    CUDA: adaptive_avg_pool3d_backward_cuda

# Return: (Tensor output, Tensor indices)
- func: adaptive_max_pool2d.out(Tensor self, int[2] output_size, *, Tensor(a!) out, Tensor(b!) indices) -> (Tensor(a!), Tensor(b!))
  python_module: nn
  dispatch:
    CPU: adaptive_max_pool2d_out_cpu
    CUDA: adaptive_max_pool2d_out_cuda

# Return: (Tensor output, Tensor indices)
- func: adaptive_max_pool2d(Tensor self, int[2] output_size) -> (Tensor, Tensor)
  use_c10_dispatcher: full
  python_module: nn
  dispatch:
    CPU: adaptive_max_pool2d_cpu
    CUDA: adaptive_max_pool2d_cuda

- func: adaptive_max_pool2d_backward.grad_input(Tensor grad_output, Tensor self, Tensor indices, *, Tensor(a!) grad_input) -> Tensor(a!)
  python_module: nn
  dispatch:
    CPU: adaptive_max_pool2d_backward_out_cpu
    CUDA: adaptive_max_pool2d_backward_out_cuda

- func: adaptive_max_pool2d_backward(Tensor grad_output, Tensor self, Tensor indices) -> Tensor
  use_c10_dispatcher: full
  python_module: nn
  dispatch:
    CPU: adaptive_max_pool2d_backward_cpu
    CUDA: adaptive_max_pool2d_backward_cuda

# Return: (Tensor output, Tensor indices)
- func: adaptive_max_pool3d.out(Tensor self, int[3] output_size, *, Tensor(a!) out, Tensor(b!) indices) -> (Tensor(a!), Tensor(b!))
  python_module: nn
  dispatch:
    CPU: adaptive_max_pool3d_out_cpu
    CUDA: adaptive_max_pool3d_out_cuda

# Return: (Tensor output, Tensor indices)
- func: adaptive_max_pool3d(Tensor self, int[3] output_size) -> (Tensor, Tensor)
  use_c10_dispatcher: full
  python_module: nn
  dispatch:
    CPU: adaptive_max_pool3d_cpu
    CUDA: adaptive_max_pool3d_cuda

- func: adaptive_max_pool3d_backward.grad_input(Tensor grad_output, Tensor self, Tensor indices, *, Tensor(a!) grad_input) -> Tensor(a!)
  python_module: nn
  dispatch:
    CPU: adaptive_max_pool3d_backward_out_cpu
    CUDA: adaptive_max_pool3d_backward_out_cuda

- func: adaptive_max_pool3d_backward(Tensor grad_output, Tensor self, Tensor indices) -> Tensor
  use_c10_dispatcher: full
  python_module: nn
  dispatch:
    CPU: adaptive_max_pool3d_backward_cpu
    CUDA: adaptive_max_pool3d_backward_cuda

- func: avg_pool2d.out(Tensor self, int[2] kernel_size, int[2] stride=[], int[2] padding=0, bool ceil_mode=False, bool count_include_pad=True, int? divisor_override=None, *, Tensor(a!) out) -> Tensor(a!)
  python_module: nn
  dispatch:
    CPU: avg_pool2d_out_cpu
    CUDA: avg_pool2d_out_cuda
    MkldnnCPU: mkldnn_avg_pool2d_out

- func: avg_pool2d(Tensor self, int[2] kernel_size, int[2] stride=[], int[2] padding=0, bool ceil_mode=False, bool count_include_pad=True, int? divisor_override=None) -> Tensor
  use_c10_dispatcher: full
  python_module: nn
  dispatch:
    CPU: avg_pool2d_cpu
    CUDA: avg_pool2d_cuda
    MkldnnCPU: mkldnn_avg_pool2d
    QuantizedCPU: quantized_avg_pool2d

- func: avg_pool2d_backward.grad_input(Tensor grad_output, Tensor self, int[2] kernel_size, int[2] stride, int[2] padding, bool ceil_mode, bool count_include_pad, int? divisor_override, *, Tensor(a!) grad_input) -> Tensor(a!)
  python_module: nn
  dispatch:
    CPU: avg_pool2d_backward_out_cpu
    CUDA: avg_pool2d_backward_out_cuda

- func: avg_pool2d_backward(Tensor grad_output, Tensor self, int[2] kernel_size, int[2] stride, int[2] padding, bool ceil_mode, bool count_include_pad, int? divisor_override) -> Tensor
  use_c10_dispatcher: full
  python_module: nn
  dispatch:
    CPU: avg_pool2d_backward_cpu
    CUDA: avg_pool2d_backward_cuda

- func: avg_pool3d.out(Tensor self, int[3] kernel_size, int[3] stride=[], int[3] padding=0, bool ceil_mode=False, bool count_include_pad=True, int? divisor_override=None, *, Tensor(a!) out) -> Tensor(a!)
  python_module: nn
  dispatch:
    CPU: avg_pool3d_out_cpu
    CUDA: avg_pool3d_out_cuda

- func: avg_pool3d(Tensor self, int[3] kernel_size, int[3] stride=[], int[3] padding=0, bool ceil_mode=False, bool count_include_pad=True, int? divisor_override=None) -> Tensor
  use_c10_dispatcher: full
  python_module: nn
  dispatch:
    CPU: avg_pool3d_cpu
    CUDA: avg_pool3d_cuda
    QuantizedCPU: quantized_avg_pool3d

- func: avg_pool3d_backward.grad_input(Tensor grad_output, Tensor self, int[3] kernel_size, int[3] stride, int[3] padding, bool ceil_mode, bool count_include_pad, int? divisor_override, *, Tensor(a!) grad_input) -> Tensor(a!)
  python_module: nn
  dispatch:
    CPU: avg_pool3d_backward_out_cpu
    CUDA: avg_pool3d_backward_out_cuda

- func: avg_pool3d_backward(Tensor grad_output, Tensor self, int[3] kernel_size, int[3] stride, int[3] padding, bool ceil_mode, bool count_include_pad, int? divisor_override) -> Tensor
  use_c10_dispatcher: full
  python_module: nn
  dispatch:
    CPU: avg_pool3d_backward_cpu
    CUDA: avg_pool3d_backward_cuda

# Return: (Tensor output, Tensor indices)
- func: fractional_max_pool2d.output(Tensor self, int[2] kernel_size, int[2] output_size, Tensor random_samples, *, Tensor(a!) output, Tensor(b!) indices) -> (Tensor(a!), Tensor(b!))
  python_module: nn
  dispatch:
    CPU: fractional_max_pool2d_out_cpu
    CUDA: fractional_max_pool2d_out_cuda

# Return: (Tensor output, Tensor indices)
- func: fractional_max_pool2d(Tensor self, int[2] kernel_size, int[2] output_size, Tensor random_samples) -> (Tensor, Tensor)
  use_c10_dispatcher: full
  python_module: nn
  dispatch:
    CPU: fractional_max_pool2d_cpu
    CUDA: fractional_max_pool2d_cuda

- func: fractional_max_pool2d_backward.grad_input(Tensor grad_output, Tensor self, int[2] kernel_size, int[2] output_size, Tensor indices, *, Tensor(a!) grad_input) -> Tensor(a!)
  python_module: nn
  dispatch:
    CPU: fractional_max_pool2d_backward_out_cpu
    CUDA: fractional_max_pool2d_backward_out_cuda

- func: fractional_max_pool2d_backward(Tensor grad_output, Tensor self, int[2] kernel_size, int[2] output_size, Tensor indices) -> Tensor
  use_c10_dispatcher: full
  python_module: nn
  dispatch:
    CPU: fractional_max_pool2d_backward_cpu
    CUDA: fractional_max_pool2d_backward_cuda

# Return: (Tensor output, Tensor indices)
- func: fractional_max_pool3d.output(Tensor self, int[3] kernel_size, int[3] output_size, Tensor random_samples, *, Tensor(a!) output, Tensor(b!) indices) -> (Tensor(a!), Tensor(b!))
  python_module: nn
  dispatch:
    CPU: fractional_max_pool3d_out_cpu
    CUDA: fractional_max_pool3d_out_cuda

# Return: (Tensor output, Tensor indices)
- func: fractional_max_pool3d(Tensor self, int[3] kernel_size, int[3] output_size, Tensor random_samples) -> (Tensor, Tensor)
  use_c10_dispatcher: full
  python_module: nn
  dispatch:
    CPU: fractional_max_pool3d_cpu
    CUDA: fractional_max_pool3d_cuda

- func: fractional_max_pool3d_backward.grad_input(Tensor grad_output, Tensor self, int[3] kernel_size, int[3] output_size, Tensor indices, *, Tensor(a!) grad_input) -> Tensor(a!)
  python_module: nn
  dispatch:
    CPU: fractional_max_pool3d_backward_out_cpu
    CUDA: fractional_max_pool3d_backward_out_cuda

- func: fractional_max_pool3d_backward(Tensor grad_output, Tensor self, int[3] kernel_size, int[3] output_size, Tensor indices) -> Tensor
  use_c10_dispatcher: full
  python_module: nn
  dispatch:
    CPU: fractional_max_pool3d_backward_cpu
    CUDA: fractional_max_pool3d_backward_cuda

# Return: (Tensor output, Tensor indices)
- func: max_pool2d_with_indices.out(Tensor self, int[2] kernel_size, int[2] stride=[], int[2] padding=0, int[2] dilation=1, bool ceil_mode=False, *, Tensor(a!) out, Tensor(b!) indices) -> (Tensor(a!), Tensor(b!))
  python_module: nn
  dispatch:
    CPU: max_pool2d_with_indices_out_cpu
    CUDA: max_pool2d_with_indices_out_cuda

# Return: (Tensor output, Tensor indices)
- func: max_pool2d_with_indices(Tensor self, int[2] kernel_size, int[2] stride=[], int[2] padding=0, int[2] dilation=1, bool ceil_mode=False) -> (Tensor, Tensor)
  use_c10_dispatcher: full
  python_module: nn
  dispatch:
    CPU: max_pool2d_with_indices_cpu
    CUDA: max_pool2d_with_indices_cuda

- func: max_pool2d_with_indices_backward.grad_input(Tensor grad_output, Tensor self, int[2] kernel_size, int[2] stride, int[2] padding, int[2] dilation, bool ceil_mode, Tensor indices, *, Tensor(a!) grad_input) -> Tensor(a!)
  python_module: nn
  dispatch:
    CPU: max_pool2d_with_indices_backward_out_cpu
    CUDA: max_pool2d_with_indices_backward_out_cuda

- func: max_pool2d_with_indices_backward(Tensor grad_output, Tensor self, int[2] kernel_size, int[2] stride, int[2] padding, int[2] dilation, bool ceil_mode, Tensor indices) -> Tensor
  use_c10_dispatcher: full
  python_module: nn
  dispatch:
    CPU: max_pool2d_with_indices_backward_cpu
    CUDA: max_pool2d_with_indices_backward_cuda

# Return: (Tensor output, Tensor indices)
- func: max_pool3d_with_indices.out(Tensor self, int[3] kernel_size, int[3] stride=[], int[3] padding=0, int[3] dilation=1, bool ceil_mode=False, *, Tensor(a!) out, Tensor(b!) indices) -> (Tensor(a!), Tensor(b!))
  python_module: nn
  dispatch:
    CPU: max_pool3d_with_indices_out_cpu
    CUDA: max_pool3d_with_indices_out_cuda

# Return: (Tensor output, Tensor indices)
- func: max_pool3d_with_indices(Tensor self, int[3] kernel_size, int[3] stride=[], int[3] padding=0, int[3] dilation=1, bool ceil_mode=False) -> (Tensor, Tensor)
  use_c10_dispatcher: full
  python_module: nn
  dispatch:
    CPU: max_pool3d_with_indices_cpu
    CUDA: max_pool3d_with_indices_cuda

- func: max_pool3d_with_indices_backward.grad_input(Tensor grad_output, Tensor self, int[3] kernel_size, int[3] stride, int[3] padding, int[3] dilation, bool ceil_mode, Tensor indices, *, Tensor(a!) grad_input) -> Tensor(a!)
  python_module: nn
  dispatch:
    CPU: max_pool3d_with_indices_backward_out_cpu
    CUDA: max_pool3d_with_indices_backward_out_cuda

- func: max_pool3d_with_indices_backward(Tensor grad_output, Tensor self, int[3] kernel_size, int[3] stride, int[3] padding, int[3] dilation, bool ceil_mode, Tensor indices) -> Tensor
  use_c10_dispatcher: full
  python_module: nn
  dispatch:
    CPU: max_pool3d_with_indices_backward_cpu
    CUDA: max_pool3d_with_indices_backward_cuda

- func: max_unpool2d.out(Tensor self, Tensor indices, int[2] output_size, *, Tensor(a!) out) -> Tensor(a!)
  python_module: nn
  dispatch:
    CPU: max_unpooling2d_forward_out_cpu
    CUDA: max_unpooling2d_forward_out_cuda

- func: max_unpool2d(Tensor self, Tensor indices, int[2] output_size) -> Tensor
  use_c10_dispatcher: full
  python_module: nn
  dispatch:
    CPU: max_unpooling2d_forward_cpu
    CUDA: max_unpooling2d_forward_cuda

- func: max_unpool2d_backward.grad_input(Tensor grad_output, Tensor self, Tensor indices, int[2] output_size, *, Tensor(a!) grad_input) -> Tensor(a!)
  python_module: nn
  dispatch:
    CPU: max_unpooling2d_backward_out_cpu
    CUDA: max_unpooling2d_backward_out_cuda

- func: max_unpool2d_backward(Tensor grad_output, Tensor self, Tensor indices, int[2] output_size) -> Tensor
  use_c10_dispatcher: full
  python_module: nn
  dispatch:
    CPU: max_unpooling2d_backward_cpu
    CUDA: max_unpooling2d_backward_cuda

- func: max_unpool3d.out(Tensor self, Tensor indices, int[3] output_size, int[3] stride, int[3] padding, *, Tensor(a!) out) -> Tensor(a!)
  python_module: nn
  dispatch:
    CPU: max_unpooling3d_forward_out_cpu
    CUDA: max_unpooling3d_forward_out_cuda

- func: max_unpool3d(Tensor self, Tensor indices, int[3] output_size, int[3] stride, int[3] padding) -> Tensor
  use_c10_dispatcher: full
  python_module: nn
  dispatch:
    CPU: max_unpooling3d_forward_cpu
    CUDA: max_unpooling3d_forward_cuda

- func: max_unpool3d_backward.grad_input(Tensor grad_output, Tensor self, Tensor indices, int[3] output_size, int[3] stride, int[3] padding, *, Tensor(a!) grad_input) -> Tensor(a!)
  python_module: nn
  dispatch:
    CPU: max_unpooling3d_backward_out_cpu
    CUDA: max_unpooling3d_backward_out_cuda

- func: max_unpool3d_backward(Tensor grad_output, Tensor self, Tensor indices, int[3] output_size, int[3] stride, int[3] padding) -> Tensor
  use_c10_dispatcher: full
  python_module: nn
  dispatch:
    CPU: max_unpooling3d_backward_cpu
    CUDA: max_unpooling3d_backward_cuda

- func: reflection_pad1d.out(Tensor self, int[2] padding, *, Tensor(a!) out) -> Tensor(a!)
  python_module: nn
  dispatch:
    CPU: reflection_pad1d_out_cpu
    CUDA: reflection_pad1d_out_cuda

- func: reflection_pad1d(Tensor self, int[2] padding) -> Tensor
  use_c10_dispatcher: full
  python_module: nn
  dispatch:
    CPU: reflection_pad1d_cpu
    CUDA: reflection_pad1d_cuda
    QuantizedCPU: reflection_pad1d_cpu

- func: reflection_pad1d_backward.grad_input(Tensor grad_output, Tensor self, int[2] padding, *, Tensor(a!) grad_input) -> Tensor(a!)
  python_module: nn
  dispatch:
    CPU: reflection_pad1d_backward_out_cpu
    CUDA: reflection_pad1d_backward_out_cuda

- func: reflection_pad1d_backward(Tensor grad_output, Tensor self, int[2] padding) -> Tensor
  use_c10_dispatcher: full
  python_module: nn
  dispatch:
    CPU: reflection_pad1d_backward_cpu
    CUDA: reflection_pad1d_backward_cuda

- func: reflection_pad2d.out(Tensor self, int[4] padding, *, Tensor(a!) out) -> Tensor(a!)
  python_module: nn
  dispatch:
    CPU: reflection_pad2d_out_cpu
    CUDA: reflection_pad2d_out_cuda

- func: reflection_pad2d(Tensor self, int[4] padding) -> Tensor
  use_c10_dispatcher: full
  python_module: nn
  dispatch:
    CPU: reflection_pad2d_cpu
    CUDA: reflection_pad2d_cuda

- func: reflection_pad2d_backward.grad_input(Tensor grad_output, Tensor self, int[4] padding, *, Tensor(a!) grad_input) -> Tensor(a!)
  python_module: nn
  dispatch:
    CPU: reflection_pad2d_backward_out_cpu
    CUDA: reflection_pad2d_backward_out_cuda

- func: reflection_pad2d_backward(Tensor grad_output, Tensor self, int[4] padding) -> Tensor
  use_c10_dispatcher: full
  python_module: nn
  dispatch:
    CPU: reflection_pad2d_backward_cpu
    CUDA: reflection_pad2d_backward_cuda

- func: replication_pad1d.out(Tensor self, int[2] padding, *, Tensor(a!) out) -> Tensor(a!)
  python_module: nn
  dispatch:
    CPU: replication_pad1d_out_cpu
    CUDA: replication_pad1d_out_cuda

- func: replication_pad1d(Tensor self, int[2] padding) -> Tensor
  use_c10_dispatcher: full
  python_module: nn
  dispatch:
    CPU: replication_pad1d_cpu
    CUDA: replication_pad1d_cuda

- func: replication_pad1d_backward.grad_input(Tensor grad_output, Tensor self, int[2] padding, *, Tensor(a!) grad_input) -> Tensor(a!)
  python_module: nn
  dispatch:
    CPU: replication_pad1d_backward_out_cpu
    CUDA: replication_pad1d_backward_out_cuda

- func: replication_pad1d_backward(Tensor grad_output, Tensor self, int[2] padding) -> Tensor
  use_c10_dispatcher: full
  python_module: nn
  dispatch:
    CPU: replication_pad1d_backward_cpu
    CUDA: replication_pad1d_backward_cuda

- func: replication_pad2d.out(Tensor self, int[4] padding, *, Tensor(a!) out) -> Tensor(a!)
  python_module: nn
  dispatch:
    CPU: replication_pad2d_out_cpu
    CUDA: replication_pad2d_out_cuda

- func: replication_pad2d(Tensor self, int[4] padding) -> Tensor
  use_c10_dispatcher: full
  python_module: nn
  dispatch:
    CPU: replication_pad2d_cpu
    CUDA: replication_pad2d_cuda

- func: replication_pad2d_backward.grad_input(Tensor grad_output, Tensor self, int[4] padding, *, Tensor(a!) grad_input) -> Tensor(a!)
  python_module: nn
  dispatch:
    CPU: replication_pad2d_backward_out_cpu
    CUDA: replication_pad2d_backward_out_cuda

- func: replication_pad2d_backward(Tensor grad_output, Tensor self, int[4] padding) -> Tensor
  use_c10_dispatcher: full
  python_module: nn
  dispatch:
    CPU: replication_pad2d_backward_cpu
    CUDA: replication_pad2d_backward_cuda

- func: replication_pad3d.out(Tensor self, int[6] padding, *, Tensor(a!) out) -> Tensor(a!)
  python_module: nn
  dispatch:
    CPU: replication_pad3d_out_cpu
    CUDA: replication_pad3d_out_cuda

- func: replication_pad3d(Tensor self, int[6] padding) -> Tensor
  use_c10_dispatcher: full
  python_module: nn
  dispatch:
    CPU: replication_pad3d_cpu
    CUDA: replication_pad3d_cuda

- func: replication_pad3d_backward.grad_input(Tensor grad_output, Tensor self, int[6] padding, *, Tensor(a!) grad_input) -> Tensor(a!)
  python_module: nn
  dispatch:
    CPU: replication_pad3d_backward_out_cpu
    CUDA: replication_pad3d_backward_out_cuda

- func: replication_pad3d_backward(Tensor grad_output, Tensor self, int[6] padding) -> Tensor
  use_c10_dispatcher: full
  python_module: nn
  dispatch:
    CPU: replication_pad3d_backward_cpu
    CUDA: replication_pad3d_backward_cuda

- func: upsample_linear1d.out(Tensor self, int[1] output_size, bool align_corners, float? scales=None, *, Tensor(a!) out) -> Tensor(a!)
  python_module: nn
  dispatch:
    CPU: upsample_linear1d_out_cpu
    CUDA: upsample_linear1d_out_cuda

- func: upsample_linear1d(Tensor self, int[1] output_size, bool align_corners, float? scales=None) -> Tensor
  use_c10_dispatcher: full
  python_module: nn
  dispatch:
    CPU: upsample_linear1d_cpu
    CUDA: upsample_linear1d_cuda

- func: upsample_linear1d_backward.grad_input(Tensor grad_output, int[1] output_size, int[3] input_size, bool align_corners, float? scales=None, *, Tensor(a!) grad_input) -> Tensor(a!)
  python_module: nn
  dispatch:
    CPU: upsample_linear1d_backward_out_cpu
    CUDA: upsample_linear1d_backward_out_cuda

- func: upsample_linear1d_backward(Tensor grad_output, int[1] output_size, int[3] input_size, bool align_corners, float? scales=None) -> Tensor
  use_c10_dispatcher: full
  python_module: nn
  dispatch:
    CPU: upsample_linear1d_backward_cpu
    CUDA: upsample_linear1d_backward_cuda

- func: upsample_bilinear2d.out(Tensor self, int[2] output_size, bool align_corners, float? scales_h=None, float? scales_w=None, *, Tensor(a!) out) -> Tensor(a!)
  python_module: nn
  dispatch:
    CPU: upsample_bilinear2d_out_cpu
    CUDA: upsample_bilinear2d_out_cuda

- func: upsample_bilinear2d(Tensor self, int[2] output_size, bool align_corners, float? scales_h=None, float? scales_w=None) -> Tensor
  use_c10_dispatcher: full
  python_module: nn
  dispatch:
    CPU: upsample_bilinear2d_cpu
    CUDA: upsample_bilinear2d_cuda
    QuantizedCPU: quantized_upsample_bilinear2d_cpu

- func: upsample_bilinear2d_backward.grad_input(Tensor grad_output, int[2] output_size, int[4] input_size, bool align_corners, float? scales_h=None, float? scales_w=None, *, Tensor(a!) grad_input) -> Tensor(a!)
  python_module: nn
  dispatch:
    CPU: upsample_bilinear2d_backward_out_cpu
    CUDA: upsample_bilinear2d_backward_out_cuda

- func: upsample_bilinear2d_backward(Tensor grad_output, int[2] output_size, int[4] input_size, bool align_corners, float? scales_h=None, float? scales_w=None) -> Tensor
  use_c10_dispatcher: full
  python_module: nn
  dispatch:
    CPU: upsample_bilinear2d_backward_cpu
    CUDA: upsample_bilinear2d_backward_cuda

- func: upsample_bicubic2d.out(Tensor self, int[2] output_size, bool align_corners, float? scales_h=None, float? scales_w=None, *, Tensor(a!) out) -> Tensor(a!)
  python_module: nn
  dispatch:
    CPU: upsample_bicubic2d_out_cpu
    CUDA: upsample_bicubic2d_out_cuda

- func: upsample_bicubic2d(Tensor self, int[2] output_size, bool align_corners, float? scales_h=None, float? scales_w=None) -> Tensor
  use_c10_dispatcher: full
  python_module: nn
  dispatch:
    CPU: upsample_bicubic2d_cpu
    CUDA: upsample_bicubic2d_cuda

- func: upsample_bicubic2d_backward.grad_input(Tensor grad_output, int[2] output_size, int[4] input_size, bool align_corners, float? scales_h=None, float? scales_w=None, *, Tensor(a!) grad_input) -> Tensor(a!)
  python_module: nn
  dispatch:
    CPU: upsample_bicubic2d_backward_out_cpu
    CUDA: upsample_bicubic2d_backward_out_cuda

- func: upsample_bicubic2d_backward(Tensor grad_output, int[2] output_size, int[4] input_size, bool align_corners, float? scales_h=None, float? scales_w=None) -> Tensor
  use_c10_dispatcher: full
  python_module: nn
  dispatch:
    CPU: upsample_bicubic2d_backward_cpu
    CUDA: upsample_bicubic2d_backward_cuda

- func: upsample_trilinear3d.out(Tensor self, int[3] output_size, bool align_corners, float? scales_d=None, float? scales_h=None, float? scales_w=None, *, Tensor(a!) out) -> Tensor(a!)
  python_module: nn
  dispatch:
    CPU: upsample_trilinear3d_out_cpu
    CUDA: upsample_trilinear3d_out_cuda

- func: upsample_trilinear3d(Tensor self, int[3] output_size, bool align_corners, float? scales_d=None, float? scales_h=None, float? scales_w=None) -> Tensor
  use_c10_dispatcher: full
  python_module: nn
  dispatch:
    CPU: upsample_trilinear3d_cpu
    CUDA: upsample_trilinear3d_cuda

- func: upsample_trilinear3d_backward.grad_input(Tensor grad_output, int[3] output_size, int[5] input_size, bool align_corners, float? scales_d=None, float? scales_h=None, float? scales_w=None, *, Tensor(a!) grad_input) -> Tensor(a!)
  python_module: nn
  dispatch:
    CPU: upsample_trilinear3d_backward_out_cpu
    CUDA: upsample_trilinear3d_backward_out_cuda

- func: upsample_trilinear3d_backward(Tensor grad_output, int[3] output_size, int[5] input_size, bool align_corners, float? scales_d=None, float? scales_h=None, float? scales_w=None) -> Tensor
  use_c10_dispatcher: full
  python_module: nn
  dispatch:
    CPU: upsample_trilinear3d_backward_cpu
    CUDA: upsample_trilinear3d_backward_cuda

- func: upsample_nearest1d.out(Tensor self, int[1] output_size, float? scales=None, *, Tensor(a!) out) -> Tensor(a!)
  python_module: nn
  dispatch:
    CPU: upsample_nearest1d_out_cpu
    CUDA: upsample_nearest1d_out_cuda

- func: upsample_nearest1d(Tensor self, int[1] output_size, float? scales=None) -> Tensor
  use_c10_dispatcher: full
  python_module: nn
  dispatch:
    CPU: upsample_nearest1d_cpu
    CUDA: upsample_nearest1d_cuda

- func: upsample_nearest1d_backward.grad_input(Tensor grad_output, int[1] output_size, int[3] input_size, float? scales=None, *, Tensor(a!) grad_input) -> Tensor(a!)
  python_module: nn
  dispatch:
    CPU: upsample_nearest1d_backward_out_cpu
    CUDA: upsample_nearest1d_backward_out_cuda

- func: upsample_nearest1d_backward(Tensor grad_output, int[1] output_size, int[3] input_size, float? scales=None) -> Tensor
  use_c10_dispatcher: full
  python_module: nn
  dispatch:
    CPU: upsample_nearest1d_backward_cpu
    CUDA: upsample_nearest1d_backward_cuda

- func: upsample_nearest2d.out(Tensor self, int[2] output_size, float? scales_h=None, float? scales_w=None, *, Tensor(a!) out) -> Tensor(a!)
  python_module: nn
  dispatch:
    CPU: upsample_nearest2d_out_cpu
    CUDA: upsample_nearest2d_out_cuda

- func: upsample_nearest2d(Tensor self, int[2] output_size, float? scales_h=None, float? scales_w=None) -> Tensor
  use_c10_dispatcher: full
  python_module: nn
  dispatch:
    CPU: upsample_nearest2d_cpu
    CUDA: upsample_nearest2d_cuda
    QuantizedCPU: quantized_upsample_nearest2d_cpu
    Vulkan: upsample_nearest2d_vulkan

- func: upsample_nearest2d_backward.grad_input(Tensor grad_output, int[2] output_size, int[4] input_size, float? scales_h=None, float? scales_w=None, *, Tensor(a!) grad_input) -> Tensor(a!)
  python_module: nn
  dispatch:
    CPU: upsample_nearest2d_backward_out_cpu
    CUDA: upsample_nearest2d_backward_out_cuda

- func: upsample_nearest2d_backward(Tensor grad_output, int[2] output_size, int[4] input_size, float? scales_h=None, float? scales_w=None) -> Tensor
  use_c10_dispatcher: full
  python_module: nn
  dispatch:
    CPU: upsample_nearest2d_backward_cpu
    CUDA: upsample_nearest2d_backward_cuda

- func: upsample_nearest3d.out(Tensor self, int[3] output_size, float? scales_d=None, float? scales_h=None, float? scales_w=None, *, Tensor(a!) out) -> Tensor(a!)
  python_module: nn
  dispatch:
    CPU: upsample_nearest3d_out_cpu
    CUDA: upsample_nearest3d_out_cuda

- func: upsample_nearest3d(Tensor self, int[3] output_size, float? scales_d=None, float? scales_h=None, float? scales_w=None) -> Tensor
  use_c10_dispatcher: full
  python_module: nn
  dispatch:
    CPU: upsample_nearest3d_cpu
    CUDA: upsample_nearest3d_cuda
    QuantizedCPU: quantized_upsample_nearest3d_cpu

- func: upsample_nearest3d_backward.grad_input(Tensor grad_output, int[3] output_size, int[5] input_size, float? scales_d=None, float? scales_h=None, float? scales_w=None, *, Tensor(a!) grad_input) -> Tensor(a!)
  python_module: nn
  dispatch:
    CPU: upsample_nearest3d_backward_out_cpu
    CUDA: upsample_nearest3d_backward_out_cuda

- func: upsample_nearest3d_backward(Tensor grad_output, int[3] output_size, int[5] input_size, float? scales_d=None, float? scales_h=None, float? scales_w=None) -> Tensor
  use_c10_dispatcher: full
  python_module: nn
  dispatch:
    CPU: upsample_nearest3d_backward_cpu
    CUDA: upsample_nearest3d_backward_cuda

- func: sigmoid_backward.grad_input(Tensor grad_output, Tensor output, *, Tensor(a!) grad_input) -> Tensor(a!)
  python_module: nn
  dispatch:
    CPU, CUDA: sigmoid_backward_out

- func: sigmoid_backward(Tensor grad_output, Tensor output) -> Tensor
  use_c10_dispatcher: full
  python_module: nn

- func: tanh_backward.grad_input(Tensor grad_output, Tensor output, *, Tensor(a!) grad_input) -> Tensor(a!)
  python_module: nn
  dispatch:
    CPU, CUDA: tanh_backward_out

- func: tanh_backward(Tensor grad_output, Tensor output) -> Tensor
  use_c10_dispatcher: full
  python_module: nn

# What's a thnn_conv_ versus a slow_conv_?
#
# Historically, we have inefficient implementations of convolutions
# coming from the THNN/THCUNN library.  These convolutions typically
# operated by computing the Toeplitz matrix and then doing a matrix
# multiply with the input; this is very memory inefficient!  However,
# occasionally, we really don't have anything better, so it's helpful
# to have these fallbacks when there is no more optimized implementation
# in cudnn or mkldnn, etc.  Both thnn_ and slow_ convolutions fall
# into this bucket.
#
# The difference between these two designations, is that thnn_ refers
# to a convolution that is still written in the "legacy" style; that is,
# C code in the THNN/ or THCUNN/ directory.  A slow_ convolution is
# one that is written in the native style: modern C++.  Algorithmically,
# these are the same thing, but we give them different prefixes to
# make the operational distinction clear.

- func: slow_conv_transpose2d.out(Tensor self, Tensor weight, int[2] kernel_size, Tensor? bias=None, int[2] stride=1, int[2] padding=0, int[2] output_padding=0, int[2] dilation=1, *, Tensor(a!) out) -> Tensor(a!)
  python_module: nn
  dispatch:
    CPU: slow_conv_transpose2d_out_cpu
    CUDA: slow_conv_transpose2d_out_cuda

- func: slow_conv_transpose2d(Tensor self, Tensor weight, int[2] kernel_size, Tensor? bias=None, int[2] stride=1, int[2] padding=0, int[2] output_padding=0, int[2] dilation=1) -> Tensor
  python_module: nn
  dispatch:
    CPU: slow_conv_transpose2d_cpu
    CUDA: slow_conv_transpose2d_cuda

- func: slow_conv_transpose2d_backward.grad_output(Tensor grad_output, Tensor self, Tensor weight, int[2] kernel_size, int[2] stride, int[2] padding, int[2] output_padding, int[2] dilation, Tensor columns, Tensor ones, *, Tensor(a!)? grad_input, Tensor(b!)? grad_weight, Tensor(c!)? grad_bias) -> (Tensor(a!), Tensor(b!), Tensor(c!))
  python_module: nn
  dispatch:
    CPU: slow_conv_transpose2d_backward_out_cpu
    CUDA: slow_conv_transpose2d_backward_out_cuda

- func: slow_conv_transpose2d_backward.output_mask(Tensor grad_output, Tensor self, Tensor weight, int[2] kernel_size, int[2] stride, int[2] padding, int[2] output_padding, int[2] dilation, Tensor columns, Tensor ones, bool[3] output_mask) -> (Tensor grad_input, Tensor grad_weight, Tensor grad_bias)
  use_c10_dispatcher: full
  python_module: nn
  dispatch:
    CPU: slow_conv_transpose2d_backward_cpu
    CUDA: slow_conv_transpose2d_backward_cuda

- func: slow_conv_transpose3d.out(Tensor self, Tensor weight, int[3] kernel_size, Tensor? bias=None, int[3] stride=1, int[3] padding=0, int[3] output_padding=0, int[3] dilation=1, *, Tensor(a!) out) -> Tensor(a!)
  python_module: nn
  dispatch:
    CPU: slow_conv_transpose3d_out_cpu
    CUDA: slow_conv_transpose3d_out_cuda

- func: slow_conv_transpose3d(Tensor self, Tensor weight, int[3] kernel_size, Tensor? bias=None, int[3] stride=1, int[3] padding=0, int[3] output_padding=0, int[3] dilation=1) -> Tensor
  python_module: nn
  dispatch:
    CPU: slow_conv_transpose3d_cpu
    CUDA: slow_conv_transpose3d_cuda

- func: slow_conv_transpose3d_backward.grad_output(Tensor grad_output, Tensor self, Tensor weight, int[3] kernel_size, int[3] stride, int[3] padding, int[3] output_padding, int[3] dilation, Tensor finput, Tensor fgrad_input, *, Tensor(a!)? grad_input, Tensor(b!)? grad_weight, Tensor(c!)? grad_bias) -> (Tensor(a!), Tensor(b!), Tensor(c!))
  python_module: nn
  dispatch:
    CPU: slow_conv_transpose3d_backward_out_cpu
    CUDA: slow_conv_transpose3d_backward_out_cuda

- func: slow_conv_transpose3d_backward.output_mask(Tensor grad_output, Tensor self, Tensor weight, int[3] kernel_size, int[3] stride, int[3] padding, int[3] output_padding, int[3] dilation, Tensor finput, Tensor fgrad_input, bool[3] output_mask) -> (Tensor grad_input, Tensor grad_weight, Tensor grad_bias)
  use_c10_dispatcher: full
  python_module: nn
  dispatch:
    CPU: slow_conv_transpose3d_backward_cpu
    CUDA: slow_conv_transpose3d_backward_cuda

- func: thnn_conv2d.out(Tensor self, Tensor weight, int[2] kernel_size, Tensor? bias=None, int[2] stride=1, int[2] padding=0, *, Tensor(a!) out) -> Tensor(a!)
  python_module: nn

- func: thnn_conv2d(Tensor self, Tensor weight, int[2] kernel_size, Tensor? bias=None, int[2] stride=1, int[2] padding=0) -> Tensor
  python_module: nn

- func: thnn_conv2d_forward.output(Tensor self, Tensor weight, int[2] kernel_size, Tensor? bias, int[2] stride, int[2] padding, *, Tensor(a!) output, Tensor(b!) finput, Tensor(c!) fgrad_input) -> (Tensor(a!), Tensor(b!), Tensor(c!))
  python_module: nn
  dispatch:
    CPU: slow_conv2d_forward_out_cpu
    CUDA: legacy::cuda::_thnn_conv2d_forward_out

- func: thnn_conv2d_forward(Tensor self, Tensor weight, int[2] kernel_size, Tensor? bias, int[2] stride, int[2] padding) -> (Tensor output, Tensor finput, Tensor fgrad_input)
  python_module: nn
  dispatch:
    CPU: slow_conv2d_forward_cpu
    CUDA: legacy::cuda::_thnn_conv2d_forward

- func: thnn_conv2d_backward.grad_input(Tensor grad_output, Tensor self, Tensor weight, int[2] kernel_size, int[2] stride, int[2] padding, Tensor finput, Tensor fgrad_input, *, Tensor(a!)? grad_input, Tensor(b!)? grad_weight, Tensor(c!)? grad_bias) -> (Tensor(a!), Tensor(b!), Tensor(c!))
  python_module: nn
  dispatch:
    CPU: slow_conv2d_backward_out_cpu
    CUDA: slow_conv2d_backward_out_cuda

- func: thnn_conv2d_backward.output_mask(Tensor grad_output, Tensor self, Tensor weight, int[2] kernel_size, int[2] stride, int[2] padding, Tensor finput, Tensor fgrad_input, bool[3] output_mask) -> (Tensor grad_input, Tensor grad_weight, Tensor grad_bias)
  use_c10_dispatcher: full
  python_module: nn
  dispatch:
    CPU: slow_conv2d_backward_cpu
    CUDA: slow_conv2d_backward_cuda

- func: thnn_conv_depthwise2d.out(Tensor self, Tensor weight, int[2] kernel_size, Tensor? bias=None, int[2] stride=1, int[2] padding=0, int[2] dilation=1, *, Tensor(a!) out) -> Tensor(a!)
  python_module: nn

- func: thnn_conv_depthwise2d(Tensor self, Tensor weight, int[2] kernel_size, Tensor? bias=None, int[2] stride=1, int[2] padding=0, int[2] dilation=1) -> Tensor
  python_module: nn

- func: thnn_conv_depthwise2d_forward.out(Tensor self, Tensor weight, int[2] kernel_size, Tensor? bias, int[2] stride, int[2] padding, int[2] dilation, *, Tensor(a!) out) -> Tensor(a!)
  python_module: nn
  dispatch:
    CUDA: legacy::cuda::_thnn_conv_depthwise2d_forward_out

- func: thnn_conv_depthwise2d_forward(Tensor self, Tensor weight, int[2] kernel_size, Tensor? bias, int[2] stride, int[2] padding, int[2] dilation) -> Tensor
  python_module: nn
  dispatch:
    CUDA: legacy::cuda::_thnn_conv_depthwise2d_forward

- func: thnn_conv_depthwise2d_backward.grad_input(Tensor grad_output, Tensor self, Tensor weight, int[2] kernel_size, int[2] stride, int[2] padding, int[2] dilation, *, Tensor(a!)? grad_input, Tensor(b!)? grad_weight) -> (Tensor(a!), Tensor(b!))
  python_module: nn
  dispatch:
    CUDA: thnn_conv_depthwise2d_backward_out

- func: thnn_conv_depthwise2d_backward.output_mask(Tensor grad_output, Tensor self, Tensor weight, int[2] kernel_size, int[2] stride, int[2] padding, int[2] dilation, bool[2] output_mask) -> (Tensor grad_input, Tensor grad_weight)
  use_c10_dispatcher: full
  python_module: nn
  dispatch:
    CUDA: thnn_conv_depthwise2d_backward

- func: slow_conv3d.out(Tensor self, Tensor weight, int[3] kernel_size, Tensor? bias=None, int[3] stride=1, int[3] padding=0, *, Tensor(a!) out) -> Tensor(a!)
  python_module: nn

- func: slow_conv3d(Tensor self, Tensor weight, int[3] kernel_size, Tensor? bias=None, int[3] stride=1, int[3] padding=0) -> Tensor
  python_module: nn

- func: slow_conv3d_forward.output(Tensor self, Tensor weight, int[3] kernel_size, Tensor? bias, int[3] stride, int[3] padding, *, Tensor(a!) output, Tensor(b!) finput, Tensor(c!) fgrad_input) -> (Tensor(a!), Tensor(b!), Tensor(c!))
  python_module: nn
  dispatch:
    CPU: slow_conv3d_forward_out_cpu

- func: slow_conv3d_forward(Tensor self, Tensor weight, int[3] kernel_size, Tensor? bias, int[3] stride, int[3] padding) -> (Tensor output, Tensor finput, Tensor fgrad_input)
  python_module: nn
  dispatch:
    CPU: slow_conv3d_forward_cpu

- func: slow_conv3d_backward.grad_input(Tensor grad_output, Tensor self, Tensor weight, int[3] kernel_size, int[3] stride, int[3] padding, Tensor finput, Tensor fgrad_input, *, Tensor(a!)? grad_input, Tensor(b!)? grad_weight, Tensor(c!)? grad_bias) -> (Tensor(a!), Tensor(b!), Tensor(c!))
  python_module: nn
  dispatch:
    CPU: slow_conv3d_backward_out_cpu

- func: slow_conv3d_backward.output_mask(Tensor grad_output, Tensor self, Tensor weight, int[3] kernel_size, int[3] stride, int[3] padding, Tensor finput, Tensor fgrad_input, bool[3] output_mask) -> (Tensor grad_input, Tensor grad_weight, Tensor grad_bias)
  use_c10_dispatcher: full
  python_module: nn
  dispatch:
    CPU: slow_conv3d_backward_cpu

- func: slow_conv_dilated2d(Tensor self, Tensor weight, int[2] kernel_size, Tensor? bias=None, int[2] stride=1, int[2] padding=0, int[2] dilation=1) -> Tensor
  python_module: nn
  dispatch:
    CPU: slow_conv_dilated2d_cpu
    CUDA: slow_conv_dilated2d_cuda

- func: slow_conv_dilated2d_backward(Tensor grad_output, Tensor self, Tensor weight, int[2] kernel_size, int[2] stride, int[2] padding, int[2] dilation, bool[3] output_mask) -> (Tensor grad_input, Tensor grad_weight, Tensor grad_bias)
  use_c10_dispatcher: full
  python_module: nn
  dispatch:
    CPU: slow_conv_dilated2d_backward_cpu
    CUDA: slow_conv_dilated2d_backward_cuda

- func: slow_conv_dilated3d(Tensor self, Tensor weight, int[3] kernel_size, Tensor? bias=None, int[3] stride=1, int[3] padding=0, int[3] dilation=1) -> Tensor
  python_module: nn
  dispatch:
    CPU: slow_conv_dilated3d_cpu
    CUDA: slow_conv_dilated3d_cuda

- func: slow_conv_dilated3d_backward(Tensor grad_output, Tensor self, Tensor weight, int[3] kernel_size, int[3] stride, int[3] padding, int[3] dilation, bool[3] output_mask) -> (Tensor grad_input, Tensor grad_weight, Tensor grad_bias)
  use_c10_dispatcher: full
  python_module: nn
  dispatch:
    CPU: slow_conv_dilated3d_backward_cpu
    CUDA: slow_conv_dilated3d_backward_cuda

- func: col2im.out(Tensor self, int[2] output_size, int[2] kernel_size, int[2] dilation, int[2] padding, int[2] stride, *, Tensor(a!) out) -> Tensor(a!)
  python_module: nn
  dispatch:
    CPU: col2im_out_cpu
    CUDA: col2im_out_cuda

- func: col2im(Tensor self, int[2] output_size, int[2] kernel_size, int[2] dilation, int[2] padding, int[2] stride) -> Tensor
  use_c10_dispatcher: full
  python_module: nn
  dispatch:
    CPU: col2im_cpu
    CUDA: col2im_cuda

- func: col2im_backward.grad_input(Tensor grad_output, int[2] kernel_size, int[2] dilation, int[2] padding, int[2] stride, *, Tensor(a!) grad_input) -> Tensor(a!)
  python_module: nn
  dispatch:
    CPU: col2im_backward_out_cpu
    CUDA: col2im_backward_out_cuda

- func: col2im_backward(Tensor grad_output, int[2] kernel_size, int[2] dilation, int[2] padding, int[2] stride) -> Tensor
  use_c10_dispatcher: full
  python_module: nn
  dispatch:
    CPU: col2im_backward_cpu
    CUDA: col2im_backward_cuda

- func: im2col.out(Tensor self, int[2] kernel_size, int[2] dilation, int[2] padding, int[2] stride, *, Tensor(a!) out) -> Tensor(a!)
  python_module: nn
  dispatch:
    CPU: im2col_out_cpu
    CUDA: im2col_out_cuda

- func: im2col(Tensor self, int[2] kernel_size, int[2] dilation, int[2] padding, int[2] stride) -> Tensor
  use_c10_dispatcher: full
  python_module: nn
  dispatch:
    CPU: im2col_cpu
    CUDA: im2col_cuda

- func: im2col_backward.grad_input(Tensor grad_output, int[2] input_size, int[2] kernel_size, int[2] dilation, int[2] padding, int[2] stride, *, Tensor(a!) grad_input) -> Tensor(a!)
  python_module: nn
  dispatch:
    CPU: im2col_backward_out_cpu
    CUDA: im2col_backward_out_cuda

- func: im2col_backward(Tensor grad_output, int[2] input_size, int[2] kernel_size, int[2] dilation, int[2] padding, int[2] stride) -> Tensor
  use_c10_dispatcher: full
  python_module: nn
  dispatch:
    CPU: im2col_backward_cpu
    CUDA: im2col_backward_cuda

- func: isfinite(Tensor self) -> Tensor
  use_c10_dispatcher: full
  variants: function, method
  device_guard: False

- func: isinf(Tensor self) -> Tensor
  use_c10_dispatcher: full
  variants: function, method
  device_guard: False

# NOTE [_add_batch_dim and _remove_batch_dim]
# _add_batch_dim and _remove_batch_dim are meant to be used in the implementation
# of the vmap frontend API (see torch/_vmap_internals.py). They are not
# user-facing, hence the leading underscore. Please don't use them them anywhere else.
- func: _add_batch_dim(Tensor self, int batch_dim, int level) -> Tensor
  use_c10_dispatcher: full
  variants: function

# See NOTE [_add_batch_dim and _remove_batch_dim]
- func: _remove_batch_dim(Tensor self, int level, int batch_size, int out_dim) -> Tensor
  use_c10_dispatcher: full
  variants: function

# Note: this function is only for testing.
# It is undocumented and should not be used outside of tests.
- func: _test_serialization_subcmul(Tensor self, Tensor other, Scalar alpha=1) -> Tensor
  use_c10_dispatcher: full<|MERGE_RESOLUTION|>--- conflicted
+++ resolved
@@ -736,12 +736,8 @@
   use_c10_dispatcher: full
   variants: function
 
-<<<<<<< HEAD
-- func: contiguous(Tensor self, *, MemoryFormat memory_format=contiguous_format) -> Tensor
-  use_c10_dispatcher: full
-=======
 - func: contiguous(Tensor(a) self, *, MemoryFormat memory_format=contiguous_format) -> Tensor(a)
->>>>>>> ab9bd5dc
+  use_c10_dispatcher: full
   variants: method
 
 - func: convolution(Tensor input, Tensor weight, Tensor? bias, int[] stride, int[] padding, int[] dilation, bool transposed, int[] output_padding, int groups) -> Tensor
