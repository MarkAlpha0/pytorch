#include <aten/src/ATen/Context.h>

#include <ATen/core/jit_type.h>
#include <aten/src/ATen/ExpandUtils.h>
#include <c10/core/DefaultDtype.h>
#include <torch/csrc/api/include/torch/utils.h>
#include <torch/csrc/autograd/profiler.h>
#include <torch/csrc/jit/ir/ir.h>
#include <torch/csrc/jit/runtime/custom_operator.h>
#include <torch/csrc/jit/runtime/operator.h>
#include <torch/csrc/jit/runtime/vararg_functions.h>

#include <aten/src/ATen/InitialTensorOptions.h>
#include <c10/core/ScalarType.h>
#include <torch/csrc/jit/frontend/error_report.h>

#include <regex>
#include <sstream>

namespace torch {
namespace jit {

namespace {

c10::AliasAnalysisKind aliasAnalysisFromSchema() {
  return c10::AliasAnalysisKind::FROM_SCHEMA;
}

void checkListInputType(const c10::TypePtr& elem_type, bool empty_list) {
  if (!elem_type->isSubtypeOf(NumberType::get()) &&
      elem_type != BoolType::get()) {
    std::stringstream error;
    error << "Input must be of ints, floats, or bools, "
          << "got " << elem_type->repr_str();
    // special case empty list torch.tensor([])
    if (elem_type->isSubtypeOf(TensorType::get())) {
      if (empty_list) {
        error << "\nEmpty lists default to List[Tensor]. Add a variable "
                 "annotation to the assignment to create an empty list "
                 "of another type (torch.jit.annotate(List[T, []]) where T "
                 "is the type of elements in the list for Python 2)";
      }
    }
    throw std::runtime_error(error.str());
  }
}

at::Tensor castTensorTo(
    at::Tensor self,
    const IValue& dtype,
    const IValue& device) {
  at::ScalarType scalar_type =
      dtype.isNone() ? self.scalar_type() : dtype.toScalarType();
  c10::Device dev = device.isNone() ? self.device() : device.toDevice();
  if (scalar_type != self.scalar_type() || dev != self.device()) {
    self = self.to(dev, scalar_type);
  }
  return self;
}

std::vector<int64_t> compute_sizes(const IValue& seq) {
  std::vector<int64_t> sizes;
  auto seq_recur = seq.toList();
  while (true) {
    sizes.push_back(seq_recur.size());
    if (seq_recur.size() == 0 || !seq_recur.get(0).isList()) {
      break;
    }
    seq_recur = seq_recur.get(0).toList();
  }
  return sizes;
}

void checkSequenceSize(int64_t n, int64_t dim, int64_t seq_size) {
  if (seq_size != n) {
    AT_ERROR(
        "Expected sequence of length ",
        n,
        " at dim ",
        dim,
        " (got ",
        seq_size,
        ")");
  }
}

template <typename DTYPE>
void storeLastDimension(
    char* data,
    const std::vector<int64_t>& sizes,
    const c10::ArrayRef<int64_t>& strides,
    int64_t dim,
    int elementSize,
    at::ArrayRef<IValue> obj) {
  auto n = sizes[dim];
  auto seq_size = obj.size();
  checkSequenceSize(n, dim, seq_size);
  for (int64_t i = 0; i < n; i++) {
    *(DTYPE*)data = obj[i].to<DTYPE>();
    data += strides[dim] * elementSize;
  }
}

void storeLastDimensionFloat(
    char* data,
    const std::vector<int64_t>& sizes,
    const c10::ArrayRef<int64_t>& strides,
    int64_t dim,
    int elementSize,
    at::ArrayRef<IValue> obj) {
  auto n = sizes[dim];
  auto seq_size = obj.size();
  checkSequenceSize(n, dim, seq_size);
  for (int64_t i = 0; i < n; i++) {
    *(float*)data = static_cast<float>(obj[i].to<double>());
    data += strides[dim] * elementSize;
  }
}

void storeLastDimensionHalf(
    char* data,
    const std::vector<int64_t>& sizes,
    const c10::ArrayRef<int64_t>& strides,
    int64_t dim,
    int elementSize,
    at::ArrayRef<IValue> obj) {
  auto n = sizes[dim];
  auto seq_size = obj.size();
  checkSequenceSize(n, dim, seq_size);
  for (int64_t i = 0; i < n; i++) {
    *(at::Half*)data = at::convert<at::Half, double>(obj[i].to<double>());
    data += strides[dim] * elementSize;
  }
}

// reference python implementation recursive_store in tensor_new.cpp
void recursiveStore(
    char* data,
    const std::vector<int64_t>& sizes,
    const c10::ArrayRef<int64_t>& strides,
    int64_t dim,
    int tenElementSize,
    const IValue& obj) {
  auto ndim = sizes.size();
  auto n = sizes[dim];
  auto seq = obj.toListRef();
  checkSequenceSize(n, dim, seq.size());
  if (dim + 1 < static_cast<long>(ndim)) {
    for (int64_t i = 0; i < n; i++) {
      recursiveStore(data, sizes, strides, dim + 1, tenElementSize, seq[i]);
      data += strides[dim] * tenElementSize;
    }
  } else {
    if (obj.isIntList()) {
      storeLastDimension<int64_t>(
          data, sizes, strides, dim, tenElementSize, seq);
    } else if (obj.isBoolList()) {
      storeLastDimension<bool>(data, sizes, strides, dim, tenElementSize, seq);
    } else if (obj.isDoubleList()) {
      if (tenElementSize ==
          static_cast<int>(elementSize(at::ScalarType::Double))) {
        storeLastDimension<double>(
            data, sizes, strides, dim, tenElementSize, seq);
      } else if (
          tenElementSize ==
          static_cast<int>(elementSize(at::ScalarType::Float))) {
        storeLastDimensionFloat(data, sizes, strides, dim, tenElementSize, seq);
      } else if (
          tenElementSize ==
          static_cast<int>(elementSize(at::ScalarType::Half))) {
        storeLastDimensionHalf(data, sizes, strides, dim, tenElementSize, seq);
      } else {
        TORCH_INTERNAL_ASSERT(false);
      }
    } else {
      TORCH_INTERNAL_ASSERT(false);
    }
  }
}

template <bool if_set_requires_grad>
void createTensorFromList(Stack* stack) {
  // torch.tensor has a fourth requires_grad arg but torch.as_tensor not, so
  // we use the template arg to distinguish between these two cases
  bool requires_grad;
  IValue data;
  IValue dtype;
  IValue device;
  if (if_set_requires_grad) {
    pop(stack, data, dtype, device, requires_grad);
  } else {
    pop(stack, data, dtype, device);
  }
  auto elem_type = data.type();
  while (auto list_type = elem_type->cast<ListType>()) {
    elem_type = list_type->getElementType();
  }
  auto sizes = compute_sizes(data);
  checkListInputType(elem_type, sizes.size() == 1 && sizes[0] == 0);
  at::ScalarType initial_scalar_type = scalarTypeFromJitType(elem_type);
  if (initial_scalar_type == at::ScalarType::Double) {
    initial_scalar_type = typeMetaToScalarType(c10::get_default_dtype());
  }

  auto tensor =
      at::empty(sizes, at::initialTensorOptions().dtype(initial_scalar_type));

  recursiveStore(
      (char*)tensor.data_ptr(),
      sizes,
      tensor.strides(),
      0,
      tensor.element_size(),
      data);

  tensor = castTensorTo(tensor, dtype, device);
  auto default_type = at::typeMetaToScalarType(at::get_default_dtype());

  if (dtype.isNone() && tensor.scalar_type() != default_type &&
      tensor.numel() == 0) {
    TORCH_WARN(
        "Creating a tensor from an empty ",
        elem_type->repr_str(),
        "list will create a tensor of default floating point type  (currently ",
        default_type,
        ") in python but a tensor of type ",
        elem_type->repr_str(),
        " in torchscript.\n",
        "Pass in a dtype argument to ensure consistent behavior");
  }
  if (if_set_requires_grad) {
    tensor.set_requires_grad(requires_grad);
  }
  push(stack, std::move(tensor));
}

RegisterOperators reg({
    Operator(
        "aten::split(Tensor self, int[] split_sizes, int dim=0) -> Tensor[]",
        [](Stack* stack) {
          RECORD_FUNCTION("split_with_sizes", last(stack, 3));

          auto result = at::split_with_sizes(
              (std::move(peek(stack, 0, 3))).toTensor(),
              (std::move(peek(stack, 1, 3))).toIntVector(),
              (std::move(peek(stack, 2, 3))).toInt());
          drop(stack, 3);
          pack(stack, std::move(result));
        },
        aliasAnalysisFromSchema()),
<<<<<<< HEAD
    // not currently being generated, here for BC
    Operator(
        "aten::list_with_default(int[] list, int[] defaults) -> int[]",
        [](Stack* stack) {
          RECORD_FUNCTION("sizes", last(stack, 2));

          auto list = peek(stack, 0, 2).toIntList().copy();
          auto defaults = peek(stack, 1, 2).toIntVector();
          drop(stack, 2);

          AT_ASSERT(defaults.size() > list.size());

          // TODO: allow list of optionals to be filled in with defaults
          // i.e. list_with_default([1, 2, None], [1, 2, 3]) -> [1, 2, 3]

          push(stack, std::move(list));
        },
        aliasAnalysisFromSchema()),
    Operator(
        "aten::_infer_size(int[] a, int[] b) -> int[]",
        [](Stack* stack) {
          auto a = pop(stack);
          auto b = pop(stack);
          push(stack, at::infer_size(a.toIntVector(), b.toIntVector()));
        },
        aliasAnalysisFromSchema()),
    Operator(
        "aten::_no_grad_embedding_renorm_(Tensor weight, Tensor input, float max_norm, float norm_type) -> Tensor",
        [](Stack* stack) {
          at::Tensor weight;
          at::Tensor input;
          double max_norm;
          double norm_type;
          pop(stack, weight, input, max_norm, norm_type);

          // TODO: remove when script supports setting grad mode
          torch::NoGradGuard no_grad;

          at::Tensor result =
              at::embedding_renorm_(weight, input, max_norm, norm_type);
          push(stack, std::move(result));
        },
        aliasAnalysisFromSchema()),
=======
>>>>>>> b35cdc52

#define DEFINE_TORCH_TENSOR_OP(operator_type, c_type, tensor_creation_op)  \
  Operator(                                                                \
      "aten::tensor." #operator_type "(" #operator_type                    \
      " t, *, ScalarType? dtype=None, Device? device=None"                 \
      ", bool requires_grad=False) -> Tensor",                             \
      [](Stack* stack) {                                                   \
        c_type scalar_val;                                                 \
        IValue dtype;                                                      \
        IValue device;                                                     \
        bool requires_grad;                                                \
        pop(stack, scalar_val, dtype, device, requires_grad);              \
        auto tensor = tensor_creation_op;                                  \
        tensor = castTensorTo(tensor, dtype, device);                      \
        tensor.set_requires_grad(requires_grad);                           \
        push(stack, std::move(tensor));                                    \
      },                                                                   \
      aliasAnalysisFromSchema()),                                          \
      Operator(                                                            \
          "aten::as_tensor." #operator_type "(" #operator_type             \
          " t, *, ScalarType? dtype=None, Device? device=None) -> Tensor", \
          [](Stack* stack) {                                               \
            c_type scalar_val;                                             \
            IValue dtype;                                                  \
            IValue device;                                                 \
            pop(stack, scalar_val, dtype, device);                         \
            auto tensor = tensor_creation_op;                              \
            tensor = castTensorTo(tensor, dtype, device);                  \
            push(stack, std::move(tensor));                                \
          },                                                               \
          aliasAnalysisFromSchema()),

    DEFINE_TORCH_TENSOR_OP(
        float,
        double,
        at::native::scalar_tensor(
            scalar_val,
            at::device(at::kCPU).dtype(c10::get_default_dtype())))
        DEFINE_TORCH_TENSOR_OP(int, int64_t, at::scalar_to_tensor(scalar_val))
            DEFINE_TORCH_TENSOR_OP(
                bool,
                bool,
                at::empty({}, at::CPU(at::kBool).options()).fill_(scalar_val))

    // reference python implementation: internal_new_from_data in
    // tensor_new.cpp
    Operator(
        "aten::_infer_size(int[] a, int[] b) -> int[]",
        [](Stack* stack) {
          auto a = pop(stack);
          auto b = pop(stack);
          push(stack, at::infer_size(a.toIntVector(), b.toIntVector()));
        },
        aliasAnalysisFromSchema()),
    Operator(
        "aten::_no_grad_embedding_renorm_(Tensor weight, Tensor input, float max_norm, float norm_type) -> Tensor",
        [](Stack* stack) {
          at::Tensor weight;
          at::Tensor input;
          double max_norm;
          double norm_type;
          pop(stack, weight, input, max_norm, norm_type);

          // TODO: remove when script supports setting grad mode
          torch::NoGradGuard no_grad;

          at::Tensor result =
              at::embedding_renorm_(weight, input, max_norm, norm_type);
          push(stack, std::move(result));
        },
        aliasAnalysisFromSchema()),
    Operator(
        "aten::tensor(t[] data, *, ScalarType? dtype=None, Device? device=None, bool requires_grad=False) -> Tensor",
        createTensorFromList<true>,
        aliasAnalysisFromSchema()),
    Operator(
        "aten::as_tensor(Tensor(a) data, *, ScalarType? dtype=None, Device? device=None) -> Tensor(a|b)",
        [](Stack* stack) {
          auto device = pop(stack).toOptional<c10::Device>();
          auto dtype = pop(stack).toOptional<at::ScalarType>();
          at::Tensor data = pop(stack).toTensor();
          at::ScalarType scalar_type =
              dtype ? dtype.value() : data.scalar_type();
          c10::Device dev = device ? device.value() : data.device();

          if (scalar_type != data.scalar_type() || dev != data.device()) {
            data = data.to(
                dev, scalar_type, /*non_blocking=*/false, /*copy=*/false);
          }
          push(stack, std::move(data));
        },
        aliasAnalysisFromSchema()),
    Operator(
        "aten::as_tensor.list(t[] data, *, ScalarType? dtype=None, Device? device=None) -> Tensor",
        createTensorFromList<false>,
        aliasAnalysisFromSchema()),
    Operator(
        "aten::_pack_sequence(Tensor output, Tensor batch_sizes, Tensor? sorted_indices, "
        "Tensor? unsorted_indices) -> (Tensor, Tensor, Tensor?, Tensor?)",
        [](Stack* stack) {},
        aliasAnalysisFromSchema()),
    Operator(
        "aten::_get_tracing_state() -> bool",
        [](Stack* stack) { push(stack, false); },
        aliasAnalysisFromSchema()),
    Operator(
        "aten::is_scripting() -> bool",
        [](Stack* stack) { push(stack, true); },
        aliasAnalysisFromSchema()),
    Operator(
        "aten::_no_grad_uniform_(Tensor(a!) tensor, float a, float b) -> Tensor(a!)",
        [](Stack* stack) {
          // TODO: remove when script supports setting grad mode
          torch::NoGradGuard no_grad;

          at::Tensor tensor;
          double a;
          double b;
          pop(stack, tensor, a, b);
          push(stack, tensor.uniform_(a, b));
        },
        aliasAnalysisFromSchema()),
    Operator(
        "aten::_no_grad_normal_(Tensor(a!) tensor, float mean, float std) -> Tensor(a!)",
        [](Stack* stack) {
          // TODO: remove when script supports setting grad mode
          torch::NoGradGuard no_grad;

          at::Tensor tensor;
          double mean;
          double std;
          pop(stack, tensor, mean, std);
          push(stack, tensor.normal_(mean, std));
        },
        aliasAnalysisFromSchema()),
    Operator(
        "aten::_no_grad_fill_(Tensor(a!) tensor, float val) -> Tensor(a!)",
        [](Stack* stack) {
          // TODO: remove when script supports setting grad mode
          torch::NoGradGuard no_grad;

          at::Tensor tensor;
          double val;
          pop(stack, tensor, val);
          push(stack, at::fill_(tensor, val));
        },
        aliasAnalysisFromSchema()),
    Operator(
        "aten::_no_grad_zero_(Tensor(a!) tensor) -> Tensor(a!)",
        [](Stack* stack) {
          // TODO: remove when script supports setting grad mode
          torch::NoGradGuard no_grad;

          at::Tensor tensor;
          pop(stack, tensor);
          push(stack, at::zero_(tensor));
        },
        aliasAnalysisFromSchema()),

});
} // namespace
} // namespace jit
} // namespace torch<|MERGE_RESOLUTION|>--- conflicted
+++ resolved
@@ -248,52 +248,6 @@
           pack(stack, std::move(result));
         },
         aliasAnalysisFromSchema()),
-<<<<<<< HEAD
-    // not currently being generated, here for BC
-    Operator(
-        "aten::list_with_default(int[] list, int[] defaults) -> int[]",
-        [](Stack* stack) {
-          RECORD_FUNCTION("sizes", last(stack, 2));
-
-          auto list = peek(stack, 0, 2).toIntList().copy();
-          auto defaults = peek(stack, 1, 2).toIntVector();
-          drop(stack, 2);
-
-          AT_ASSERT(defaults.size() > list.size());
-
-          // TODO: allow list of optionals to be filled in with defaults
-          // i.e. list_with_default([1, 2, None], [1, 2, 3]) -> [1, 2, 3]
-
-          push(stack, std::move(list));
-        },
-        aliasAnalysisFromSchema()),
-    Operator(
-        "aten::_infer_size(int[] a, int[] b) -> int[]",
-        [](Stack* stack) {
-          auto a = pop(stack);
-          auto b = pop(stack);
-          push(stack, at::infer_size(a.toIntVector(), b.toIntVector()));
-        },
-        aliasAnalysisFromSchema()),
-    Operator(
-        "aten::_no_grad_embedding_renorm_(Tensor weight, Tensor input, float max_norm, float norm_type) -> Tensor",
-        [](Stack* stack) {
-          at::Tensor weight;
-          at::Tensor input;
-          double max_norm;
-          double norm_type;
-          pop(stack, weight, input, max_norm, norm_type);
-
-          // TODO: remove when script supports setting grad mode
-          torch::NoGradGuard no_grad;
-
-          at::Tensor result =
-              at::embedding_renorm_(weight, input, max_norm, norm_type);
-          push(stack, std::move(result));
-        },
-        aliasAnalysisFromSchema()),
-=======
->>>>>>> b35cdc52
 
 #define DEFINE_TORCH_TENSOR_OP(operator_type, c_type, tensor_creation_op)  \
   Operator(                                                                \
