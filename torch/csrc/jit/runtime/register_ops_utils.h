#pragma once

#include <aten/src/ATen/Context.h>
#include <c10/core/DeviceType.h>
#include <torch/csrc/autograd/autograd.h>
#include <torch/csrc/autograd/edge.h>
#include <torch/csrc/autograd/function.h>
#include <torch/csrc/autograd/generated/variable_factories.h>
#include <torch/csrc/autograd/profiler.h>
#include <torch/csrc/autograd/variable.h>
#include <torch/csrc/jit/api/compilation_unit.h>
#include <torch/csrc/jit/codegen/fuser/interface.h>
#include <torch/csrc/jit/frontend/error_report.h>
#include <torch/csrc/jit/ir/ir.h>
#include <torch/csrc/jit/runtime/custom_operator.h>
#include <torch/csrc/jit/runtime/graph_executor.h>
#include <torch/csrc/jit/runtime/jit_exception.h>
#include <torch/csrc/jit/runtime/logging.h>
#include <torch/csrc/jit/runtime/operator.h>
#include <torch/csrc/jit/runtime/print_handler.h>
#include <torch/csrc/jit/runtime/profiling_record.h>
#include <torch/csrc/jit/runtime/vararg_functions.h>
#include <torch/csrc/jit/serialization/pickle.h>

#include <ATen/ExpandUtils.h>
#include <ATen/Parallel.h>
#include <ATen/WrapDimUtils.h>
#include <ATen/core/Dict.h>
#include <ATen/core/ivalue.h>
#include <c10/core/thread_pool.h>
#include <c10/util/SmallVector.h>
#include <c10/util/math_compat.h>
#include <c10/util/string_utils.h>

namespace torch {
namespace jit {
inline c10::AliasAnalysisKind aliasAnalysisFromSchema() {
  return c10::AliasAnalysisKind::FROM_SCHEMA;
}

inline c10::AliasAnalysisKind aliasAnalysisConservative() {
  return c10::AliasAnalysisKind::CONSERVATIVE;
}

inline c10::AliasAnalysisKind aliasAnalysisSpecialCase() {
  return c10::AliasAnalysisKind::INTERNAL_SPECIAL_CASE;
}

template <class T>
c10::List<T> make_result_list(const TypePtr& elemType) {
  return c10::List<T>();
}

template <>
c10::impl::GenericList make_result_list<IValue>(const TypePtr& elemType);

inline void noop(Stack* n) {}

// using the rules from python_arg_parser FunctionParameter::check
// tensor cannot have grad set, tensor must be 0 dim,
// and if the dest is an int the source must be integral type
void checkImplicitTensorToNum(const at::Tensor& t, bool toInt);

// Convert the tensor pointed to by \p data to a nested list. \p dim is the
// number of dimensions in the tensor and \p cur_dim is the dimension being
// processed by the current invocation. \p ty is the expected output IR type of
// the operation. \p is the scalar type of \p data. \p sizes and \p strides are
// the sizes and strides of the tensor operand and \p element_size is the size
// in bytes of one tensor element.
IValue tensorToListRecursive(
    char* data,
    int64_t cur_dim,
    int64_t num_tensor_dims,
    TypePtr ty,
    at::ScalarType scalar_ty,
    at::IntArrayRef sizes,
    at::IntArrayRef strides,
    size_t element_size);

static int64_t floordiv(int64_t a, int64_t b) {
  if (b == 0) {
    throw std::runtime_error("division by 0");
  }
  if ((a > 0) == (b > 0)) {
    // simple case, both have same sign
    return a / b;
  } else {
    // in python division rounds down, it doesn't not truncate like in c++
    auto r = lldiv(a, b);
    return (r.rem) ? r.quot - 1 : r.quot;
  }
}
TORCH_API void checkDoubleInRange(double a);
static int64_t floor(double a) {
  checkDoubleInRange(a);
  return std::floor(a);
}
static int64_t ceil(double a) {
  checkDoubleInRange(a);
  return std::ceil(a);
}

static int64_t gcd(int64_t a, int64_t b) {
  while (b != 0) {
    int64_t r = a % b;
    a = b;
    b = r;
  }
  // in python gcd returns non-negative values
  return std::abs(a);
}

int64_t partProduct(int n, int m);

void loop(int n, int64_t& p, int64_t& r);

int nminussumofbits(int v);

int64_t factorial(int n);
static const double degToRad = std::acos(-1.0) / 180.0;
static const double radToDeg = 180.0 / std::acos(-1.0);
double degrees(double x);
double radians(double x);

// reference function THPVariable_to in python_variable_methods.cpp
static at::Tensor to_dispatch(
    at::Tensor self,
    c10::optional<at::Device> device,
    c10::optional<at::ScalarType> scalarType,
    bool non_blocking,
    bool copy) {
  if (device && device->is_cuda()) {
    at::globalContext().lazyInitCUDA();
  }
  if (!device && !scalarType && !copy) {
    return self;
  } else if (!device) {
    return self.to(*scalarType, non_blocking, copy);
  } else if (!scalarType) {
    return self.to(*device, non_blocking, copy);
  } else {
    return self.to(*device, *scalarType, non_blocking, copy);
  }
}

// Convert an python index (which may be negative) into an index usable for a
// C++ container
int64_t normalizeIndex(int64_t idx, int64_t list_size);

// Equivalent to list.at(idx)
template <typename T>
T getItem(const c10::List<T>& list, int64_t idx) {
  const int64_t list_size = list.size();
  const int64_t normalized_idx = normalizeIndex(idx, list_size);
  if (normalized_idx < 0 || normalized_idx >= list_size) {
    throw std::out_of_range("list index out of range");
  }
  return list.get(normalized_idx);
}

template <typename T>
void setItem(const c10::List<T>& list, int64_t idx, T&& value) {
  const int64_t list_size = list.size();
  const int64_t normalized_idx = normalizeIndex(idx, list_size);
  if (normalized_idx < 0 || normalized_idx >= list_size) {
    throw std::out_of_range("list index out of range");
  }
  list.set(normalized_idx, std::move(value));
}

void listAppend(Stack* stack);

void listReverse(Stack* stack);

template <typename T>
void minList(Stack* stack) {
  c10::List<T> a = pop(stack).to<c10::List<T>>();
  c10::List<T> b = pop(stack).to<c10::List<T>>();

  size_t min_size = std::min(a.size(), b.size());
  for (size_t i = 0; i < min_size; i++) {
    if (a[i] == b[i]) {
      continue;
    }

    push(stack, a[i] < b[i] ? a : b);
    return;
  }

  push(stack, b.size() < a.size() ? b : a);
}

template <typename T>
void maxList(Stack* stack) {
  c10::List<T> a = pop(stack).to<c10::List<T>>();
  c10::List<T> b = pop(stack).to<c10::List<T>>();

  size_t min_size = std::min(a.size(), b.size());
  for (size_t i = 0; i < min_size; i++) {
    if (a[i] == b[i]) {
      continue;
    }

    push(stack, a[i] > b[i] ? a : b);
    return;
  }

  push(stack, b.size() > a.size() ? b : a);
}

void listPopImpl(Stack* stack, const char* empty_message);

void listPop(Stack* stack);

void listClear(Stack* stack);

void listDelete(Stack* stack);

void listInsert(Stack* stack);

template <typename T>
void listRemove(Stack* stack) {
  T elem = pop(stack).to<T>();
  c10::List<T> list = pop(stack).to<c10::List<T>>();

  auto pos = std::find(list.begin(), list.end(), elem);

  if (pos != list.end()) {
    list.erase(pos);
  } else {
    AT_ERROR("list.remove(x): x not in list");
  }
}

template <typename T>
void listMin(Stack* stack) {
  c10::List<T> list = pop(stack).to<c10::List<T>>();
  size_t list_size = list.size();
  if (list_size == 0) {
    throw std::runtime_error("min() arg is an empty sequence");
  }

  T min_elem = list[0];
  for (size_t i = 1; i < list_size; ++i) {
    T elem = list[i];
    min_elem = elem < min_elem ? elem : min_elem;
  }

  stack->push_back(min_elem);
}

template <typename T>
void listMax(Stack* stack) {
  c10::List<T> list = pop(stack).to<c10::List<T>>();
  size_t list_size = list.size();
  if (list_size == 0) {
    throw std::runtime_error("max() arg is an empty sequence");
  }

  T max_elem = list[0];
  for (size_t i = 1; i < list_size; ++i) {
    T elem = list[i];
    max_elem = elem > max_elem ? elem : max_elem;
  }

  stack->push_back(max_elem);
}

template <>
void listRemove<at::Tensor>(Stack* stack);

template <typename T>
void listIndex(Stack* stack) {
  T elem = pop(stack).to<T>();
  c10::List<T> list = pop(stack).to<c10::List<T>>();

  auto pos = std::find(list.begin(), list.end(), elem);

  if (pos != list.end()) {
    push(stack, static_cast<int64_t>(std::distance(list.begin(), pos)));
  } else {
    AT_ERROR("'", elem, "' is not in list");
  }
}

template <>
void listIndex<at::Tensor>(Stack* stack);

template <typename T>
void listCount(Stack* stack) {
  T elem = pop(stack).to<T>();
  c10::List<T> list = pop(stack).to<c10::List<T>>();

  const int64_t count = std::count(list.begin(), list.end(), elem);
  push(stack, count);
}

template <>
void listCount<at::Tensor>(Stack* stack);

void listExtend(Stack* stack);

void listCopy(Stack* stack);

void listSelect(Stack* stack);

void listLen(Stack* stack);

template <typename T>
void listEq(Stack* stack) {
  c10::List<T> b = pop(stack).to<c10::List<T>>();
  c10::List<T> a = pop(stack).to<c10::List<T>>();
  push(stack, a == b);
}

template <typename T>
void listNe(Stack* stack) {
  c10::List<T> b = pop(stack).to<c10::List<T>>();
  c10::List<T> a = pop(stack).to<c10::List<T>>();
  push(stack, a != b);
}

inline bool tensor_list_equal(
    const c10::List<at::Tensor>& a,
    const c10::List<at::Tensor>& b) {
  if (a.size() != b.size()) {
    return false;
  }

  for (size_t i = 0; i < a.size(); ++i) {
    at::Tensor a_element = a[i];
    at::Tensor b_element = b[i];
    // This preserves Python's semantics, which uses eq() to compare two
    // elements, then passes the result to bool().
    // see: https://docs.python.org/3.4/reference/datamodel.html#object.__ge__
    const auto cmp_result = a_element.eq(b_element);
    if (!cmp_result.is_nonzero()) {
      return false;
    }
  }

  return true;
}

// Specialization for at::Tensor, since it doesn't define operator==
template <>
void listEq<at::Tensor>(Stack* stack);

// Specialization for at::Tensor, since it doesn't define operator==
template <>
void listNe<at::Tensor>(Stack* stack);

void listList(Stack* stack);

template <typename T>
void listContains(Stack* stack) {
  auto key = pop(stack).to<T>();
  auto list = pop(stack).to<c10::List<T>>();
  for (const T& item : list) {
    if (item == key) {
      push(stack, true);
      return;
    }
  }
  push(stack, false);
}

void listAdd(Stack* stack);

void listInplaceAdd(Stack* stack);

void listMulIntLeftInPlace(Stack* stack);

void listMulIntLeft(Stack* stack);

void listMulIntRight(Stack* stack);

void listSlice(Stack* stack);

template <typename T>
void listSort(Stack* stack) {
  bool reverse = pop(stack).toBool();
  c10::List<T> list = pop(stack).to<c10::List<T>>();
  std::sort(list.begin(), list.end(), [reverse](const T& a, const T& b) {
    // FBCode errors without this check - "strict weak ordering"
    // TODO: remove when possible, since it just slows down
    // sorting and doesn't do anything useful
    if (a == b) {
      return false;
    }
    return (a < b) != reverse;
  });
}

// Specialization for at::Tensor
template <>
void listSort<at::Tensor>(Stack* stack);

template <typename T>
void listCopyAndSort(Stack* stack) {
  c10::List<T> list = pop(stack).to<c10::List<T>>();
  auto list_copied = list.copy();
  std::sort(list_copied.begin(), list_copied.end(), [](const T& a, const T& b) {
    // "strict weak ordering" issue - see other sort
    if (a == b) {
      return false;
    }
    return a < b;
  });
  push(stack, list_copied);
}

// Specialization for at::Tensor
template <>
void listCopyAndSort<at::Tensor>(Stack* stack);

void listSetItem(Stack* stack);

#define DEFINE_GENERIC_BINARY_OP(aten_op, op, result)            \
  Operator(                                                      \
      #aten_op ".int_int(int a, int b) -> " #result,             \
      [](Stack& stack) {                                         \
        int64_t a, b;                                            \
        pop(stack, a, b);                                        \
        push(stack, op);                                         \
        return 0;                                                \
      },                                                         \
      aliasAnalysisFromSchema()),                                \
      Operator(                                                  \
          #aten_op ".float_float(float a, float b) -> " #result, \
          [](Stack& stack) {                                     \
            double a, b;                                         \
            pop(stack, a, b);                                    \
            push(stack, op);                                     \
            return 0;                                            \
          },                                                     \
          aliasAnalysisFromSchema())

// define implementations for primitive number ops
#define DEFINE_GENERIC_OP(aten_op, int_op, float_op, int_result, float_result) \
  Operator(                                                                    \
      #aten_op ".int(int a, int b) -> " #int_result,                           \
      [](Stack* stack) {                                                       \
        int64_t a, b;                                                          \
        pop(stack, a, b);                                                      \
        push(stack, int_op);                                                   \
      },                                                                       \
      aliasAnalysisFromSchema()),                                              \
      Operator(                                                                \
          #aten_op ".float(float a, float b) -> " #float_result,               \
          [](Stack* stack) {                                                   \
            double a, b;                                                       \
            pop(stack, a, b);                                                  \
            push(stack, float_op);                                             \
          },                                                                   \
          aliasAnalysisFromSchema())

#define DEFINE_INT_FLOAT_OP(aten_op, op, result)             \
  Operator(                                                  \
      #aten_op ".int_float(int a, float b) -> " #result,     \
      [](Stack* stack) {                                     \
        int64_t a;                                           \
        double b;                                            \
        pop(stack, a, b);                                    \
        push(stack, op);                                     \
      },                                                     \
      aliasAnalysisFromSchema()),                            \
      Operator(                                              \
          #aten_op ".float_int(float a, int b) -> " #result, \
          [](Stack* stack) {                                 \
            double a;                                        \
            int64_t b;                                       \
            pop(stack, a, b);                                \
            push(stack, op);                                 \
          },                                                 \
          aliasAnalysisFromSchema())

#define DEFINE_INT_OP(aten_op, op)                          \
  Operator(                                                 \
      #aten_op "(int a, int b) -> int",                     \
      [](Stack* stack) {                                    \
        int64_t a, b;                                       \
        pop(stack, a, b);                                   \
        push(stack, op); /* NOLINT(hicpp-signed-bitwise) */ \
      },                                                    \
      aliasAnalysisFromSchema())

<<<<<<< HEAD
#define DEFINE_STR_CMP_OP(aten_op, op)     \
  Operator(                                \
      #aten_op "(str a, str b) -> bool",   \
      [](Stack* stack) {                   \
        auto b = pop(stack).toStringRef(); \
        auto a = pop(stack).toStringRef(); \
        push(stack, op);                   \
      },                                   \
=======
#define DEFINE_STR_CMP_OP(aten_op, op)       \
  Operator(                                  \
      #aten_op ".str(str a, str b) -> bool", \
      [](Stack& stack) {                     \
        auto b = pop(stack).toStringRef();   \
        auto a = pop(stack).toStringRef();   \
        push(stack, op);                     \
        return 0;                            \
      },                                     \
>>>>>>> b35cdc52
      aliasAnalysisFromSchema())

// define a primitive op over Scalar operands.
// it's necessary to register this overload following
// int/float variations to avoid trapping Scalar args
// in unintended implicit conversions
#define DEFINE_SCALAR_BINARY_OP(aten_op, int_op, float_op, result) \
  Operator(                                                        \
      #aten_op "(Scalar a, Scalar b) -> " #result,                 \
      [](Stack* stack) {                                           \
        IValue x, y;                                               \
        pop(stack, x, y);                                          \
        if (x.isDouble()) {                                        \
          if (y.isDouble()) {                                      \
            double a = x.toDouble();                               \
            double b = y.toDouble();                               \
            push(stack, float_op);                                 \
          } else {                                                 \
            double a = x.toDouble();                               \
            int64_t b = y.toInt();                                 \
            push(stack, float_op);                                 \
          }                                                        \
        } else {                                                   \
          if (y.isDouble()) {                                      \
            int64_t a = x.toInt();                                 \
            double b = y.toDouble();                               \
            push(stack, float_op);                                 \
          } else {                                                 \
            int64_t a = x.toInt();                                 \
            int64_t b = y.toInt();                                 \
            push(stack, int_op);                                   \
          }                                                        \
        }                                                          \
      },                                                           \
      aliasAnalysisFromSchema())

#define DEFINE_BINARY_OP(aten_op, op)             \
  DEFINE_GENERIC_OP(aten_op, op, op, int, float), \
      DEFINE_INT_FLOAT_OP(aten_op, op, float),    \
      DEFINE_SCALAR_BINARY_OP(aten_op, op, op, Scalar)

#define DEFINE_BINARY_FLOAT_OP(aten_op, op)         \
  DEFINE_GENERIC_OP(aten_op, op, op, float, float), \
      DEFINE_INT_FLOAT_OP(aten_op, op, float),      \
      DEFINE_SCALAR_BINARY_OP(aten_op, op, op, float)

#define DEFINE_COMPARISON_OP(aten_op, op)             \
  DEFINE_GENERIC_OP(aten_op, op, op, bool, bool),     \
      DEFINE_INT_FLOAT_OP(aten_op, op, bool),         \
      DEFINE_SCALAR_BINARY_OP(aten_op, op, op, bool), \
      DEFINE_STR_CMP_OP(aten_op, op)

#define DEFINE_UNARY_INT_OP(aten_op, op, result) \
  Operator(                                      \
      #aten_op ".int(int a) -> " #result,        \
      [](Stack* stack) {                         \
        int64_t a;                               \
        pop(stack, a);                           \
        push(stack, op);                         \
      },                                         \
      aliasAnalysisFromSchema())

#define DEFINE_UNARY_FLOAT_OP(aten_op, op, result) \
  Operator(                                        \
      #aten_op ".float(float a) -> " #result,      \
      [](Stack* stack) {                           \
        double a;                                  \
        pop(stack, a);                             \
        push(stack, op);                           \
      },                                           \
      aliasAnalysisFromSchema())

#define DEFINE_UNARY_OP(aten_op, op, int_result, float_result) \
  DEFINE_UNARY_INT_OP(aten_op, op, int_result),                \
      DEFINE_UNARY_FLOAT_OP(aten_op, op, float_result),        \
      Operator(                                                \
          #aten_op ".Scalar(Scalar a) -> Scalar",              \
          [](Stack* stack) {                                   \
            IValue x;                                          \
            pop(stack, x);                                     \
            if (x.isDouble()) {                                \
              double a = x.toDouble();                         \
              push(stack, static_cast<float_result>(op));      \
            } else {                                           \
              int64_t a = x.toInt();                           \
              push(stack, static_cast<int_result>(op));        \
            }                                                  \
          },                                                   \
          aliasAnalysisFromSchema())
<<<<<<< HEAD
#define DEFINE_BOOL_OP(aten_op, op)        \
  Operator(                                \
      #aten_op "(bool a, bool b) -> bool", \
      [](Stack* stack) {                   \
        bool a, b;                         \
        pop(stack, a, b);                  \
        push(stack, op);                   \
      },                                   \
=======
#define DEFINE_BOOL_OP(aten_op, op)             \
  Operator(                                     \
      #aten_op ".bool(bool a, bool b) -> bool", \
      [](Stack& stack) {                        \
        bool a, b;                              \
        pop(stack, a, b);                       \
        push(stack, op);                        \
        return 0;                               \
      },                                        \
>>>>>>> b35cdc52
      aliasAnalysisFromSchema())

} // namespace jit
} // namespace torch<|MERGE_RESOLUTION|>--- conflicted
+++ resolved
@@ -419,20 +419,18 @@
 #define DEFINE_GENERIC_BINARY_OP(aten_op, op, result)            \
   Operator(                                                      \
       #aten_op ".int_int(int a, int b) -> " #result,             \
-      [](Stack& stack) {                                         \
+      [](Stack* stack) {                                         \
         int64_t a, b;                                            \
         pop(stack, a, b);                                        \
         push(stack, op);                                         \
-        return 0;                                                \
       },                                                         \
       aliasAnalysisFromSchema()),                                \
       Operator(                                                  \
           #aten_op ".float_float(float a, float b) -> " #result, \
-          [](Stack& stack) {                                     \
+          [](Stack* stack) {                                     \
             double a, b;                                         \
             pop(stack, a, b);                                    \
             push(stack, op);                                     \
-            return 0;                                            \
           },                                                     \
           aliasAnalysisFromSchema())
 
@@ -485,26 +483,14 @@
       },                                                    \
       aliasAnalysisFromSchema())
 
-<<<<<<< HEAD
-#define DEFINE_STR_CMP_OP(aten_op, op)     \
-  Operator(                                \
-      #aten_op "(str a, str b) -> bool",   \
-      [](Stack* stack) {                   \
-        auto b = pop(stack).toStringRef(); \
-        auto a = pop(stack).toStringRef(); \
-        push(stack, op);                   \
-      },                                   \
-=======
 #define DEFINE_STR_CMP_OP(aten_op, op)       \
   Operator(                                  \
       #aten_op ".str(str a, str b) -> bool", \
-      [](Stack& stack) {                     \
+      [](Stack* stack) {                     \
         auto b = pop(stack).toStringRef();   \
         auto a = pop(stack).toStringRef();   \
         push(stack, op);                     \
-        return 0;                            \
       },                                     \
->>>>>>> b35cdc52
       aliasAnalysisFromSchema())
 
 // define a primitive op over Scalar operands.
@@ -594,26 +580,14 @@
             }                                                  \
           },                                                   \
           aliasAnalysisFromSchema())
-<<<<<<< HEAD
-#define DEFINE_BOOL_OP(aten_op, op)        \
-  Operator(                                \
-      #aten_op "(bool a, bool b) -> bool", \
-      [](Stack* stack) {                   \
-        bool a, b;                         \
-        pop(stack, a, b);                  \
-        push(stack, op);                   \
-      },                                   \
-=======
 #define DEFINE_BOOL_OP(aten_op, op)             \
   Operator(                                     \
       #aten_op ".bool(bool a, bool b) -> bool", \
-      [](Stack& stack) {                        \
+      [](Stack* stack) {                        \
         bool a, b;                              \
         pop(stack, a, b);                       \
         push(stack, op);                        \
-        return 0;                               \
       },                                        \
->>>>>>> b35cdc52
       aliasAnalysisFromSchema())
 
 } // namespace jit
